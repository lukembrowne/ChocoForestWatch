#!/usr/bin/env python3
"""
Process GFW Integrated Deforestation Alerts
~~~~~~~~~~~~~~~~~~~~~~~~~~~~~~~~~~~~~~~~~~~~

This script downloads and processes Global Forest Watch (GFW) integrated deforestation alert 
tiles for Ecuador for the years 2022-2024. Instead of converting to polygons, it maintains 
the raster format for display in the web interface with click-to-query functionality.

The script:
1. Downloads GFW alert tiles covering Ecuador
2. Clips them to Ecuador boundary 
3. Creates annual composites
4. Stores in unified dataset structure
5. Creates STAC collections for tile serving

Usage:
    poetry run process_gfw_alerts.py --years 2022 2023 2024
"""

import os
import sys
import json
import tempfile
import requests
import argparse
import logging
from pathlib import Path
from datetime import datetime, timedelta
from typing import List, Optional, Tuple, Dict
from multiprocessing import Pool, cpu_count

import rasterio
import numpy as np
from rasterio.mask import mask
from rasterio.merge import merge
from rasterio.warp import calculate_default_transform, reproject, Resampling
from rasterio.enums import Compression
from shapely.geometry import shape, box
from shapely.ops import unary_union

# Add the ml_pipeline source to the path
sys.path.append(str(Path(__file__).parent.parent / "src"))

from ml_pipeline.stac_builder import STACManager, STACManagerConfig
from ml_pipeline.s3_utils import upload_file
from ml_pipeline.version import get_version_metadata

# Configure logging
logging.basicConfig(level=logging.INFO, format='%(asctime)s - %(levelname)s - %(message)s')
logger = logging.getLogger(__name__)


def process_pixel_chunk(args: Tuple[np.ndarray, int, int, datetime, datetime, int]) -> Tuple[List[int], int]:
    """
    Process a chunk of pixel values to find alerts for a specific year.
    
    Args:
        args: Tuple containing (pixel_chunk, chunk_start_idx, raster_width, start_date, end_date, year)
    
    Returns:
        Tuple of (alert_indices, valid_pixel_count) where alert_indices are relative to chunk_start_idx
    """
    pixel_chunk, chunk_start_idx, raster_width, start_date, end_date, year = args
    
    alert_indices = []
    valid_pixel_count = 0
    
    for i, value in enumerate(pixel_chunk):
        if value > 0:  # Skip nodata pixels
            valid_pixel_count += 1
            
            # Decode GFW date and confidence
            if value == 0:
                continue
                
            encoded_str = str(value)
            
            # Handle single digit values (confidence only, no date)
            if len(encoded_str) == 1:
                continue
            
            # Get confidence level from first digit
            confidence = int(encoded_str[0])
            
            # Get days since Dec 31, 2014
            days = int(encoded_str[1:])
            
            # Calculate date
            base_date = datetime(2014, 12, 31)
            alert_date = base_date + timedelta(days=days)
            
            # Check if alert is in target year
            if start_date <= alert_date <= end_date:
                alert_indices.append(chunk_start_idx + i)
    
    return alert_indices, valid_pixel_count


class GFWAlertsProcessor:
    """Process GFW integrated deforestation alerts for raster display."""
    
    def __init__(self, output_dir: str = "gfw_alerts_output"):
        self.api_key = os.environ.get("GFW_API_KEY")
        if not self.api_key:
            raise ValueError("GFW_API_KEY environment variable is required")
        self.base_url = "https://data-api.globalforestwatch.org/dataset/gfw_integrated_alerts/latest/download/geotiff"
        
        # GFW tiles that cover Ecuador
        self.gfw_tiles = [
            "10N_080W",
            "00N_080W", 
            "00N_090W",
            "10N_090W"
        ]
        
        # Ecuador boundary path - prioritize local file over environment variable
        # to avoid Docker DNS issues when running outside containers
        local_boundary_path = Path(__file__).parent / "boundaries" / "Ecuador-DEM-900m-contour.geojson"
        
        if local_boundary_path.exists():
            self.ecuador_boundary_path = str(local_boundary_path)
            logger.info(f"Using local boundary file: {self.ecuador_boundary_path}")
        else:
            # Fallback to environment variable (for Docker environments)
            self.ecuador_boundary_path = os.environ.get("BOUNDARY_GEOJSON_PATH")
            logger.info(f"Local boundary not found, using environment variable: {self.ecuador_boundary_path}")
        
        # Output directory
        self.output_dir = Path(output_dir)
        self.output_dir.mkdir(exist_ok=True)
        
        # Cache directory for downloaded tiles
        self.cache_dir = self.output_dir / "cache"
        self.cache_dir.mkdir(exist_ok=True)
        
        logger.info(f"Initialized GFW Alerts Processor")
        logger.info(f"Output directory: {self.output_dir}")
        logger.info(f"Cache directory: {self.cache_dir}")
        logger.info(f"Ecuador boundary: {self.ecuador_boundary_path}")
    
    def load_ecuador_boundary(self):
        """Load Ecuador boundary from GeoJSON file or URL."""
        try:
            if not self.ecuador_boundary_path:
                raise ValueError("No Ecuador boundary path configured")
                
            # Handle both HTTP URLs and file paths
            if self.ecuador_boundary_path.startswith(("http://", "https://")):
                logger.info(f"Loading boundary from URL: {self.ecuador_boundary_path}")
                resp = requests.get(self.ecuador_boundary_path, timeout=30)
                resp.raise_for_status()
                boundary_geojson = resp.json()
            else:
                logger.info(f"Loading boundary from file: {self.ecuador_boundary_path}")
                with open(self.ecuador_boundary_path, 'r', encoding='utf-8') as f:
                    boundary_geojson = json.load(f)
            
            # Extract geometry from FeatureCollection and create a single shape
            geometries = []
            for feature in boundary_geojson['features']:
                geom = shape(feature['geometry'])
                geometries.append(geom)
            
            # Union all geometries into a single shape
            boundary_shape = unary_union(geometries)
            
            logger.info(f"Loaded Ecuador boundary with {len(geometries)} features")
            return boundary_shape
            
        except Exception as e:
            logger.error(f"Failed to load Ecuador boundary: {str(e)}")
            raise
    
    def download_gfw_tile(self, tile_id: str, force_download: bool = False) -> str:
        """Download a GFW tile if not already cached."""
        cache_filename = f"gfw_{tile_id}_integrated_alerts.tif"
        cache_path = self.cache_dir / cache_filename
        
        # Return cached file if it exists and force_download is False
        if cache_path.exists() and not force_download:
            logger.info(f"Using cached GFW tile: {cache_filename}")
            return str(cache_path)
        
        # Download the tile
        url = f"{self.base_url}?grid=10/100000&tile_id={tile_id}&pixel_meaning=date_conf&x-api-key={self.api_key}"
        
        logger.info(f"Downloading GFW tile {tile_id} from {url}")
        
        try:
            response = requests.get(url, stream=True, timeout=300)
            response.raise_for_status()
            
            with open(cache_path, 'wb') as f:
                for chunk in response.iter_content(chunk_size=8192):
                    if chunk:
                        f.write(chunk)
            
            logger.info(f"Downloaded GFW tile to {cache_path}")
            return str(cache_path)
            
        except Exception as e:
            logger.error(f"Failed to download GFW tile {tile_id}: {str(e)}")
            raise
    
    def decode_gfw_date(self, value: int) -> tuple[Optional[datetime], Optional[int]]:
        """
        Decode GFW alert date and confidence from pixel value.
        
        Returns:
            tuple: (alert_date, confidence_level) or (None, None) for nodata
        """
        if value == 0:
            return None, None
        
        # Convert to string for easier processing
        encoded_str = str(value)
        
        # Handle single digit values (confidence only, no date)
        if len(encoded_str) == 1:
            return None, int(encoded_str)
        
        # Get confidence level from first digit
        confidence = int(encoded_str[0])
        
        # Get days since Dec 31, 2014
        days = int(encoded_str[1:])
        
        # Calculate date
        base_date = datetime(2014, 12, 31)
        alert_date = base_date + timedelta(days=days)
        
        return alert_date, confidence
    
    def _build_overviews(self, file_path: str) -> None:
        """Build overviews (pyramids) for better TiTiler performance."""
        try:
            with rasterio.open(file_path, 'r+') as dataset:
                # Build overviews at multiple levels for both bands
                overview_levels = [2, 4, 8, 16, 32]
                dataset.build_overviews(overview_levels, Resampling.nearest)
                dataset.update_tags(ns='rio_overview', resampling='nearest')
                logger.info(f"Built overviews for {file_path}")
        except Exception as e:
            logger.warning(f"Failed to build overviews for {file_path}: {str(e)}")
    
    def process_tile_for_year(self, tile_path: str, boundary_shape, year: int) -> Optional[str]:
        """
        Process a single GFW tile to extract alerts for a specific year.
        
        Returns:
            str: Path to the processed tile, or None if no alerts found
        """
        tile_name = Path(tile_path).stem
        logger.info(f"Processing tile {tile_name} for year {year}")
        
        # Define year date range
        start_date = datetime(year, 1, 1)
        end_date = datetime(year, 12, 31)
        
        with rasterio.open(tile_path) as src:
            logger.info(f"Opened raster - Shape: {src.shape}, Bounds: {src.bounds}")
            
            # Check if tile intersects with boundary
            tile_bounds = box(*src.bounds)
            if not tile_bounds.intersects(boundary_shape):
                logger.info(f"Tile does not intersect with Ecuador boundary - skipping")
                return None
            
            try:
                # Use the simpler approach: clip the source data to boundary first
                logger.info(f"Clipping source data to boundary...")
                clipped_data, clipped_transform = mask(src, [boundary_shape], crop=True, filled=False)
                clipped_shape = clipped_data[0].shape
                total_pixels = clipped_shape[0] * clipped_shape[1]
                logger.info(f"Clipped to shape: {clipped_shape} ({total_pixels:,} pixels)")
                
<<<<<<< HEAD
                # Create boundary mask for the clipped raster
                logger.info("Creating boundary mask for clipped data...")
                from rasterio.features import geometry_mask
                
                boundary_mask = geometry_mask(
                    [boundary_shape],
                    transform=clipped_transform,
                    invert=True,  # True means inside boundary
                    out_shape=clipped_data[0].shape
                )
                
                # Create output arrays based on clipped dimensions
                logger.info(f"Creating output arrays for {year} alerts...")
                # Band 1: Binary alerts (0=no alert, 1=alert, 255=missing data)
                # Start with ALL pixels as 255 (missing), then set boundary pixels to 0 (no alerts)
                binary_output = np.full_like(clipped_data[0], 255, dtype=np.uint8)
=======
                # Create year-specific mask and output arrays for two bands
                logger.info(f"Creating mask and output arrays for {year} alerts...")
                year_mask = np.zeros_like(clipped_data[0], dtype=bool)
                # Band 1: Binary alerts (0=no alert, 1=alert, 255=missing data)
                binary_output = np.zeros_like(clipped_data[0], dtype=np.uint8)
>>>>>>> 26b12060
                # Band 2: Original encoded values
                original_output = np.zeros_like(clipped_data[0], dtype=np.uint16)
                
                # Set areas INSIDE boundary to 0 (no alerts by default)
                binary_output[boundary_mask] = 0
                
                # Count boundary pixels
                inside_boundary_count = np.sum(boundary_mask)
                outside_boundary_count = np.sum(~boundary_mask)
                logger.info(f"Boundary masking: {inside_boundary_count:,} pixels inside, {outside_boundary_count:,} pixels outside")
                
                # Now process the clipped data directly (no coordinate transformation needed)
                logger.info("Processing clipped GFW data for alerts...")
                src_data = clipped_data[0]
                
                # Process clipped data directly (no coordinate transformation needed)
                src_height, src_width = src_data.shape
                total_src_pixels = src_height * src_width
                
                # Process source data to find alerts for this year
                alert_count = 0
                logger.info(f"Scanning {total_src_pixels:,} clipped pixels for {year} alerts...")
                
                # First, let's get some sample values to debug
                sample_values = src_data.flat[:1000]
                non_zero_values = sample_values[sample_values > 0]
                logger.info(f"Sample of non-zero values in clipped data: {non_zero_values[:10] if len(non_zero_values) > 0 else 'None found'}")
                
                # Test decode a few sample values to see what dates we get
                if len(non_zero_values) > 0:
                    logger.info(f"Testing date decoding for {year}:")
                    for i, val in enumerate(non_zero_values[:5]):
                        encoded_str = str(val)
                        if len(encoded_str) > 1:
                            try:
                                days = int(encoded_str[1:])
                                base_date = datetime(2014, 12, 31)
                                alert_date = base_date + timedelta(days=days)
                                in_year = start_date <= alert_date <= end_date
                               # logger.info(f"  Value {val} -> Date {alert_date.strftime('%Y-%m-%d')} -> In {year}: {in_year}")
                            except Exception as e:
                                logger.info(f"  Value {val} -> Error: {e}")
                
                # Find all pixels with values > 0 (potential alerts)
                valid_pixels = np.where(src_data > 0)
                valid_count = len(valid_pixels[0])
                logger.info(f"Found {valid_count:,} pixels with data in clipped raster")
                
                if valid_count == 0:
                    logger.warning(f"No valid data found in clipped raster for {tile_name}")
                    
                # Process each valid pixel directly in the clipped coordinate space
                progress_interval = max(1000, valid_count // 50)  # Report 50 times max
                
                for i in range(valid_count):
                    row, col = valid_pixels[0][i], valid_pixels[1][i]
                    value = src_data[row, col]
                    
                    # Only process pixels that are inside the boundary
                    if not boundary_mask[row, col]:
                        continue
                    
                    # Decode GFW date and confidence
                    encoded_str = str(value)
                    
                    # Skip single digit values (confidence only, no date)
                    if len(encoded_str) <= 1:
                        continue
                    
                    try:
                        # Get days since Dec 31, 2014
                        days = int(encoded_str[1:])
                        
                        # Calculate date
                        base_date = datetime(2014, 12, 31)
                        alert_date = base_date + timedelta(days=days)
                        
                        # Check if alert is in target year
                        if start_date <= alert_date <= end_date:
                            # Set alert directly in the clipped coordinate space
                            binary_output[row, col] = 1  # Set alert
                            original_output[row, col] = value
                            alert_count += 1
                    
                    except (ValueError, OverflowError):
                        continue
                    
                    # Progress reporting (much less frequent)
                    if i % progress_interval == 0 and i > 0:
                        progress = (i / valid_count) * 100
                        logger.info(f"  Progress: {progress:.0f}% - Found {alert_count} alerts so far")
                
<<<<<<< HEAD
                # Debug: Check what values we ended up with in the output
                output_unique, output_counts = np.unique(binary_output, return_counts=True)
                logger.info(f"Output raster value distribution:")
                for val, count in zip(output_unique, output_counts):
                    pct = count / binary_output.size * 100
                    logger.info(f"  Value {val}: {count:,} pixels ({pct:.1f}%)")
=======
                # Apply results to output arrays
                alert_count = len(all_alert_indices)
                for idx in all_alert_indices:
                    row, col = divmod(idx, raster_width)
                    year_mask[row, col] = True
                    binary_output[row, col] = 1  # Binary alert flag
                    original_output[row, col] = flat_data[idx]  # Preserve original encoded value
                
                # Set missing data flag (255) for areas with no valid data
                # Any pixel that has 0 value in the original data is considered missing
                missing_mask = (clipped_data[0] == 0)
                binary_output[missing_mask] = 255
>>>>>>> 26b12060
                
                logger.info(f"Processing complete - Inside boundary: {inside_boundary_count:,}, "
                          f"Alerts for {year}: {alert_count} ({alert_count/inside_boundary_count*100:.3f}% of analyzed area)")
                
                # Always create the file even if no alerts (we want the full raster with 0s)
                if alert_count == 0:
                    logger.info(f"No alerts found for {year} in tile {tile_name}, but creating output raster anyway")
                    # Don't return None - we want the complete raster with 0s
                
                # Create output file
                output_path = self.output_dir / f"{tile_name}_{year}_alerts.tif"
                
<<<<<<< HEAD
                # Create profile for Cloud Optimized GeoTIFF (COG) with 2 bands
=======
                # Create profile for output raster (2 bands)
>>>>>>> 26b12060
                profile = src.profile.copy()
                profile.update({
                    'height': clipped_data.shape[1],
                    'width': clipped_data.shape[2],
                    'transform': clipped_transform,
                    'count': 2,  # Two bands
                    'dtype': 'uint16',  # Use uint16 to accommodate both bands
<<<<<<< HEAD
                    'nodata': 255,  # Set nodata value to 255 for missing areas
                    'compress': 'lzw',  # Better compression for mixed data types
=======
                    'compress': 'deflate',
>>>>>>> 26b12060
                    'tiled': True,
                    'blockxsize': 512,
                    'blockysize': 512,
                    'interleave': 'pixel',  # Better for multi-band access
                    'BIGTIFF': 'IF_SAFER',  # Handle large files properly
                })
                
                # Write output raster with two bands
                with rasterio.open(output_path, 'w', **profile) as dst:
                    # Band 1: Binary alerts (0=no alert, 1=alert, 255=missing data)
<<<<<<< HEAD
                    dst.write(binary_output.astype(np.uint8), 1)
=======
                    dst.write(binary_output.astype(np.uint16), 1)
>>>>>>> 26b12060
                    dst.set_band_description(1, f'GFW Binary Alerts {year} (0=no alert, 1=alert, 255=missing)')
                    
                    # Band 2: Original encoded values for date extraction
                    dst.write(original_output, 2)
                    dst.set_band_description(2, f'GFW Original Encoded Values {year}')
                    
                    # Add metadata
                    dst.update_tags(
                        source='Global Forest Watch',
                        year=str(year),
                        alert_count=str(alert_count),
                        processing_date=datetime.now().isoformat(),
                        band_1_description='Binary alerts: 0=no alert, 1=alert, 255=missing data',
                        band_2_description='Original GFW encoded values for date/confidence extraction',
                        encoding_format='First digit: confidence level (1-4), remaining digits: days since 2014-12-31',
                        **get_version_metadata()
                    )
                
                # Build overviews for better TiTiler performance
                logger.info(f"Building overviews for {output_path}...")
                self._build_overviews(output_path)
                
                logger.info(f"Saved {year} alerts to {output_path}")
                return str(output_path)
                
            except Exception as e:
                logger.error(f"Error processing tile {tile_name} for {year}: {str(e)}")
                return None
    
    def merge_tiles_for_year(self, tile_paths: List[str], year: int) -> str:
        """Merge processed tiles for a specific year into a single raster."""
        logger.info(f"Merging {len(tile_paths)} tiles for {year}")
        
        # Debug: log details about each tile before merging
        for tile_path in tile_paths:
            tile_name = Path(tile_path).stem
            with rasterio.open(tile_path) as src:
                # Check alert distribution in this tile
                band1_data = src.read(1)
                unique_vals, counts = np.unique(band1_data, return_counts=True)
                alert_count = counts[unique_vals == 1].sum() if 1 in unique_vals else 0
                no_alert_count = counts[unique_vals == 0].sum() if 0 in unique_vals else 0
                missing_count = counts[unique_vals == 255].sum() if 255 in unique_vals else 0
                
                logger.info(f"  {tile_name}: {alert_count:,} alerts, {no_alert_count:,} no-alerts, {missing_count:,} missing")
                logger.info(f"    Bounds: {src.bounds}, Transform: {src.transform}")
        
        # Open all tiles
        src_files = []
        try:
            for tile_path in tile_paths:
                src_files.append(rasterio.open(tile_path))
            
            # Merge tiles with more debugging
            logger.info("Starting rasterio.merge() operation...")
            merged_data, merged_transform = merge(src_files)
            logger.info(f"Merge complete - Output shape: {merged_data.shape}")
            
            # Debug: Check merged data distribution  
            unique_vals, counts = np.unique(merged_data[0], return_counts=True)  # Check band 1
            logger.info("Merged raster distribution:")
            for val, count in zip(unique_vals, counts):
                pct = count / merged_data[0].size * 100
                logger.info(f"  Value {val}: {count:,} pixels ({pct:.1f}%)")
            
            # Create output path
            output_path = self.output_dir / f"gfw_integrated_alerts_{year}_ecuador.tif"
            
            # Get profile from first tile and update for merged raster
            profile = src_files[0].profile.copy()
            profile.update({
                'height': merged_data.shape[1],
                'width': merged_data.shape[2],
                'transform': merged_transform,
                'dtype': 'uint16',
                'nodata': 255,  # Set nodata value to 255 for missing areas
                'compress': 'deflate',
                'tiled': True,
                'blockxsize': 512,
                'blockysize': 512,
            })
            
            # Write merged raster with two bands
            with rasterio.open(output_path, 'w', **profile) as dst:
                dst.write(merged_data)
                dst.set_band_description(1, f'GFW Binary Alerts {year} - Ecuador (0=no alert, 1=alert, 255=missing)')
                dst.set_band_description(2, f'GFW Original Encoded Values {year} - Ecuador')
                
                # Add metadata
                dst.update_tags(
                    source='Global Forest Watch',
                    year=str(year),
                    region='Ecuador',
                    tiles_merged=str(len(tile_paths)),
                    processing_date=datetime.now().isoformat(),
                    band_1_description='Binary alerts: 0=no alert, 1=alert, 255=missing data',
                    band_2_description='Original GFW encoded values for date/confidence extraction',
                    encoding_format='First digit: confidence level (1-4), remaining digits: days since 2014-12-31',
                    **get_version_metadata()
                )
            
            # Build overviews for the merged raster
            logger.info(f"Building overviews for merged raster {output_path}...")
            self._build_overviews(output_path)
            
            logger.info(f"Merged {year} alerts saved to {output_path}")
            return str(output_path)
            
        finally:
            # Close all source files
            for src in src_files:
                src.close()
    
    def upload_to_s3_and_stac(self, merged_file_path: str, year: int) -> None:
        """Upload merged raster to S3 and create STAC collection in both local and remote databases."""
        logger.info(f"Uploading {year} alerts to S3 and creating STAC collection")
        
        # Upload to unified dataset structure
        s3_key = f"datasets/gfw-integrated-alerts/{year}/gfw_integrated_alerts_{year}_ecuador.tif"
        upload_file(merged_file_path, s3_key)
        logger.info(f"Uploaded to S3: {s3_key}")
        
        # Create STAC collection config
        config = {
            "collection_id": f"datasets-gfw-integrated-alerts-{year}",
            "year": year,
            "s3_prefix": "datasets/gfw-integrated-alerts",
            "asset_title": f"GFW Integrated Deforestation Alerts {year}"
        }
        
        self._create_stac_collection(config)
    
    def _create_stac_collection(self, config: Dict):
        """Create new STAC collection for the processed dataset in both local and remote databases"""
        try:
            # Create collection in remote database (default)
            logger.info(f"Creating STAC collection in remote database: {config['collection_id']}")
            stac_manager = STACManager()
            logger.info(f"Remote DB connection details: Host={stac_manager.cfg.pg_env_vars['PGHOST']}, DB={stac_manager.cfg.pg_env_vars['PGDATABASE']}")
            
            # Test remote connection
            if stac_manager.test_connection():
                logger.info("✅ Remote database connection verified")
            else:
                logger.error("❌ Remote database connection failed")
                
            stac_manager.process_year(
                year=str(config["year"]),
                prefix_on_s3=config["s3_prefix"],
                collection_id=config["collection_id"],
                asset_key="data",
                asset_roles=["data"],
                asset_title=config["asset_title"],
                extra_asset_fields={
                    "gfw:encoding": "two_band",
                    "gfw:band_1_description": "Binary alerts: 0=no alert, 1=alert, 255=missing data",
                    "gfw:band_2_description": "Original encoded values for date/confidence extraction",
                    "gfw:decoding_info": "Band 2 encoding - First digit: confidence level (1-4), remaining digits: days since 2014-12-31"
                }
            )
            logger.info(f"✅ Created STAC collection in remote database: {config['collection_id']}")
            
            # Create collection in local database
            logger.info(f"Creating STAC collection in local database: {config['collection_id']}")
            local_stac_config = STACManagerConfig(use_remote_db=False)
            local_stac_manager = STACManager(local_stac_config)
            logger.info(f"Local DB connection details: Host={local_stac_manager.cfg.pg_env_vars['PGHOST']}, DB={local_stac_manager.cfg.pg_env_vars['PGDATABASE']}")
            
            # Test local connection
            if local_stac_manager.test_connection():
                logger.info("✅ Local database connection verified")
            else:
                logger.error("❌ Local database connection failed")
            
            local_stac_manager.process_year(
                year=str(config["year"]),
                prefix_on_s3=config["s3_prefix"],
                collection_id=config["collection_id"],
                asset_key="data",
                asset_roles=["data"],
                asset_title=config["asset_title"],
                extra_asset_fields={
                    "gfw:encoding": "two_band",
                    "gfw:band_1_description": "Binary alerts: 0=no alert, 1=alert, 255=missing data",
                    "gfw:band_2_description": "Original encoded values for date/confidence extraction",
                    "gfw:decoding_info": "Band 2 encoding - First digit: confidence level (1-4), remaining digits: days since 2014-12-31"
                }
            )
            logger.info(f"✅ Created STAC collection in local database: {config['collection_id']}")
            
        except Exception as e:
            logger.error(f"Failed to create STAC collection {config['collection_id']}: {str(e)}")
            raise
    
    def process_years(self, years: List[int], force_download: bool = False, debug_only: bool = False) -> None:
        """Process GFW alerts for multiple years."""
        logger.info(f"Processing GFW alerts for years: {years}")
        if debug_only:
            logger.info("DEBUG MODE: Will only process tiles, skipping merge and upload")
        
        # Load Ecuador boundary
        boundary_shape = self.load_ecuador_boundary()
        
        for year in years:
            logger.info(f"\n=== Processing Year {year} ===")
            
            # Download and process tiles for this year
            year_tile_paths = []
            
            for tile_id in self.gfw_tiles:
                logger.info(f"Processing tile {tile_id} for {year}")
                
                # Download tile
                tile_path = self.download_gfw_tile(tile_id, force_download)
                
                # Process tile for this year
                processed_tile_path = self.process_tile_for_year(tile_path, boundary_shape, year)
                
                if processed_tile_path:
                    year_tile_paths.append(processed_tile_path)
            
            if year_tile_paths:
                logger.info(f"Successfully processed {len(year_tile_paths)} tiles for {year}")
                
                if not debug_only:
                    # Merge tiles for this year
                    merged_file_path = self.merge_tiles_for_year(year_tile_paths, year)
                    
                    # Upload to S3 and create STAC collection
                    self.upload_to_s3_and_stac(merged_file_path, year)
                else:
                    logger.info("Skipping merge and upload (debug mode)")
                
                # Keep individual tile files for debugging
                logger.info(f"Keeping {len(year_tile_paths)} intermediate tile files for debugging:")
                for tile_path in year_tile_paths:
                    logger.info(f"  Kept: {tile_path}")
                    
                logger.info(f"Completed processing for {year}")
            else:
                logger.warning(f"No alert tiles found for {year}")


def main():
    """Main entry point."""
    parser = argparse.ArgumentParser(description="Process GFW Integrated Deforestation Alerts")
    parser.add_argument("--years", nargs="+", type=int, default=[2022, 2023, 2024],
                        help="Years to process (default: 2022 2023 2024)")
    parser.add_argument("--output-dir", type=str, default="gfw_alerts_output",
                        help="Output directory for processed files")
    parser.add_argument("--force-download", action="store_true",
                        help="Force re-download of cached tiles")
    parser.add_argument("--debug-only", action="store_true",
                        help="Only process tiles, skip merge and upload (for debugging)")
    
    args = parser.parse_args()
    
    # Create processor and run
    processor = GFWAlertsProcessor(args.output_dir)
    processor.process_years(args.years, args.force_download, args.debug_only)
    
    logger.info("GFW alerts processing completed!")


if __name__ == "__main__":
    main()<|MERGE_RESOLUTION|>--- conflicted
+++ resolved
@@ -274,8 +274,6 @@
                 clipped_shape = clipped_data[0].shape
                 total_pixels = clipped_shape[0] * clipped_shape[1]
                 logger.info(f"Clipped to shape: {clipped_shape} ({total_pixels:,} pixels)")
-                
-<<<<<<< HEAD
                 # Create boundary mask for the clipped raster
                 logger.info("Creating boundary mask for clipped data...")
                 from rasterio.features import geometry_mask
@@ -292,13 +290,6 @@
                 # Band 1: Binary alerts (0=no alert, 1=alert, 255=missing data)
                 # Start with ALL pixels as 255 (missing), then set boundary pixels to 0 (no alerts)
                 binary_output = np.full_like(clipped_data[0], 255, dtype=np.uint8)
-=======
-                # Create year-specific mask and output arrays for two bands
-                logger.info(f"Creating mask and output arrays for {year} alerts...")
-                year_mask = np.zeros_like(clipped_data[0], dtype=bool)
-                # Band 1: Binary alerts (0=no alert, 1=alert, 255=missing data)
-                binary_output = np.zeros_like(clipped_data[0], dtype=np.uint8)
->>>>>>> 26b12060
                 # Band 2: Original encoded values
                 original_output = np.zeros_like(clipped_data[0], dtype=np.uint16)
                 
@@ -390,28 +381,12 @@
                     if i % progress_interval == 0 and i > 0:
                         progress = (i / valid_count) * 100
                         logger.info(f"  Progress: {progress:.0f}% - Found {alert_count} alerts so far")
-                
-<<<<<<< HEAD
                 # Debug: Check what values we ended up with in the output
                 output_unique, output_counts = np.unique(binary_output, return_counts=True)
                 logger.info(f"Output raster value distribution:")
                 for val, count in zip(output_unique, output_counts):
                     pct = count / binary_output.size * 100
                     logger.info(f"  Value {val}: {count:,} pixels ({pct:.1f}%)")
-=======
-                # Apply results to output arrays
-                alert_count = len(all_alert_indices)
-                for idx in all_alert_indices:
-                    row, col = divmod(idx, raster_width)
-                    year_mask[row, col] = True
-                    binary_output[row, col] = 1  # Binary alert flag
-                    original_output[row, col] = flat_data[idx]  # Preserve original encoded value
-                
-                # Set missing data flag (255) for areas with no valid data
-                # Any pixel that has 0 value in the original data is considered missing
-                missing_mask = (clipped_data[0] == 0)
-                binary_output[missing_mask] = 255
->>>>>>> 26b12060
                 
                 logger.info(f"Processing complete - Inside boundary: {inside_boundary_count:,}, "
                           f"Alerts for {year}: {alert_count} ({alert_count/inside_boundary_count*100:.3f}% of analyzed area)")
@@ -423,12 +398,7 @@
                 
                 # Create output file
                 output_path = self.output_dir / f"{tile_name}_{year}_alerts.tif"
-                
-<<<<<<< HEAD
                 # Create profile for Cloud Optimized GeoTIFF (COG) with 2 bands
-=======
-                # Create profile for output raster (2 bands)
->>>>>>> 26b12060
                 profile = src.profile.copy()
                 profile.update({
                     'height': clipped_data.shape[1],
@@ -436,12 +406,8 @@
                     'transform': clipped_transform,
                     'count': 2,  # Two bands
                     'dtype': 'uint16',  # Use uint16 to accommodate both bands
-<<<<<<< HEAD
                     'nodata': 255,  # Set nodata value to 255 for missing areas
                     'compress': 'lzw',  # Better compression for mixed data types
-=======
-                    'compress': 'deflate',
->>>>>>> 26b12060
                     'tiled': True,
                     'blockxsize': 512,
                     'blockysize': 512,
@@ -452,11 +418,7 @@
                 # Write output raster with two bands
                 with rasterio.open(output_path, 'w', **profile) as dst:
                     # Band 1: Binary alerts (0=no alert, 1=alert, 255=missing data)
-<<<<<<< HEAD
                     dst.write(binary_output.astype(np.uint8), 1)
-=======
-                    dst.write(binary_output.astype(np.uint16), 1)
->>>>>>> 26b12060
                     dst.set_band_description(1, f'GFW Binary Alerts {year} (0=no alert, 1=alert, 255=missing)')
                     
                     # Band 2: Original encoded values for date extraction
