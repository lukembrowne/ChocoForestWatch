import { defineStore } from 'pinia';
import api from 'src/services/api';
import authService from 'src/services/auth';
import TileLayer from 'ol/layer/Tile'
import OSM from 'ol/source/OSM'
import { Map, View } from 'ol'
import 'ol/ol.css';
import VectorLayer from 'ol/layer/Vector'
import VectorSource from 'ol/source/Vector'
import GeoJSON from 'ol/format/GeoJSON'
import { Style, Fill, Stroke, Circle as CircleStyle } from 'ol/style'
import XYZ from 'ol/source/XYZ';
import { useProjectStore } from './projectStore';

import { ref, watch, computed, nextTick } from 'vue';
import { Draw, Modify, Select } from 'ol/interaction';
import { DragPan, DragZoom } from 'ol/interaction';
import { click } from 'ol/events/condition';
import { fromUrl, fromArrayBuffer } from 'geotiff';
import ImageLayer from 'ol/layer/Image';
import ImageStatic from 'ol/source/ImageStatic';
import { getBasemapDateOptions } from 'src/utils/dateUtils';
import { Feature } from 'ol';
import { Polygon, Point } from 'ol/geom';
import { fromLonLat, toLonLat } from 'ol/proj';
import { transformExtent } from 'ol/proj'
import { useQuasar } from 'quasar';
import { getEncodedColormap } from 'src/utils/colormap';
import { createBox } from 'ol/interaction/Draw';

export const useMapStore = defineStore('map', () => {

  // State
  const aoi = ref(null);
  const map = ref(null);
  const maps = ref({
    primary: null,
    secondary: null
  });
  const mapInitialized = ref(false);
  const isLoading = ref(false);
  const isDrawing = ref(false);
  const aoiLayer = ref(null);
  const drawnPolygons = ref([])
  const selectedPolygon = ref(null);
  const predictionLayer = ref(null);
  const trainingPolygonsLayer = ref(null);
  const layers = ref([]);
  const selectedBasemapDate = ref(null);
  const polygonSize = ref(100); // Default size in meters
  const hasUnsavedChanges = ref(false);
  const selectedFeature = ref(null);
  const selectedFeatureStyle = new Style({
    stroke: new Stroke({
      color: 'yellow',
      width: 3
    }),
    fill: new Fill({
      color: 'rgba(255, 255, 0, 0.1)'
    })
  });
  const sliderValue = ref(0);
  const randomPoints = ref([]);
  const currentPointIndex = ref(-1);
  const boundaryLayer = ref(null);

  // Search (geocoder) state
  const searchResults = ref([]);
  const searchMarkerLayer = ref(null);

  // Internal state
  const projectStore = useProjectStore();
  const drawing = ref(false);
  const modifyInteraction = ref(null);
  const selectInteraction = ref(null);
  const selectedClass = ref('Forest');
  const drawingMode = ref('square'); // 'square' or 'freehand'
  const interactionMode = ref(null); // 'draw', 'pan', or 'zoom'
  const dragPanInteraction = ref(null);
  const dragZoomInInteraction = ref(null);
  const dragZoomOutInteraction = ref(null);
  const drawInteraction = ref(null);
  const availableDates = ref([]);

  const $q = useQuasar();

  // Summary AOI drawing
  const summaryAOILayer = ref(null);
  const summaryDrawInteraction = ref(null);
  const isDrawingSummaryAOI = ref(false);
  const summaryStats = ref(null);

  // Forest Cover Maps selection
  const availableDatasets = [
    {
      value: 'northern_choco_test_2025_06_20_2022_merged_composite',
      label: 'Choco Forest Watch 2022',
      version: '2022.01.0',
      year: '2022',
      resolution: '4.7m',
      description: 'High-resolution forest cover predictions for Choco region',
      created: '2025-06-20',
      type: 'prediction'
    },
<<<<<<< HEAD
    {
      value: 'planet-nicfi-basemap',
=======
    { 
      value: 'planet-nicfi-basemap', 
>>>>>>> 26b12060
      label: 'Planet NICFI Basemap',
      year: '2022-2024',
      resolution: '4.7m',
      description: 'Monthly high-resolution satellite imagery from Planet Labs via Norway\'s International Climate & Forests Initiative',
      type: 'basemap-imagery'
    },
<<<<<<< HEAD
    {
      value: 'datasets-hansen-tree-cover-2022',
=======
    { 
      value: 'datasets-hansen-tree-cover-2022', 
>>>>>>> 26b12060
      label: 'Hansen Global Forest Change',
      year: '2022',
      resolution: '30m',
      description: 'Global forest change dataset from University of Maryland',
      type: 'benchmark'
    },
    {
      value: 'datasets-mapbiomes-2022',
      label: 'MapBiomas Ecuador',
      year: '2022',
      resolution: '30m',
      description: 'Annual land cover and land use mapping for Ecuador',
      type: 'benchmark'
    },
    {
      value: 'datasets-esa-landcover-2020',
      label: 'ESA WorldCover',
      year: '2020',
      resolution: '10m',
      description: 'Global land cover map from European Space Agency',
      type: 'benchmark'
    },
    {
      value: 'datasets-jrc-forestcover-2020',
      label: 'JRC Forest Cover',
      year: '2020',
      resolution: '10m',
      description: 'Forest cover map from Joint Research Centre',
      type: 'benchmark'
    },
    {
      value: 'datasets-palsar-2020',
      label: 'ALOS PALSAR Forest Map',
      year: '2020',
      resolution: '25m',
      description: 'Forest/non-forest map from ALOS PALSAR data',
      type: 'benchmark'
    },
    {
      value: 'datasets-wri-treecover-2020',
      label: 'WRI Tropical Tree Cover',
      year: '2020',
      resolution: '30m',
      description: 'Tropical tree cover from World Resources Institute',
      type: 'benchmark'
    },
    {
      value: 'datasets-gfw-integrated-alerts-2022',
      label: 'GFW Deforestation Alerts 2022',
      year: '2022',
      resolution: '10m',
      description: 'Global Forest Watch integrated deforestation alerts',
      type: 'alerts'
    },
    {
      value: 'datasets-gfw-integrated-alerts-2023',
      label: 'GFW Deforestation Alerts 2023',
      year: '2023',
      resolution: '10m',
      description: 'Global Forest Watch integrated deforestation alerts',
      type: 'alerts'
    },
    {
      value: 'datasets-gfw-integrated-alerts-2024',
      label: 'GFW Deforestation Alerts 2024',
      year: '2024',
      resolution: '10m',
      description: 'Global Forest Watch integrated deforestation alerts',
      type: 'alerts'
    },
  ];
  const selectedBenchmark = ref(availableDatasets[0].value);

  // New computed property for visual indicator
  const modeIndicator = computed(() => {
    switch (interactionMode.value) {
      case 'draw':
        return { icon: 'edit', color: 'primary', label: 'Draw' };
      case 'pan':
        return { icon: 'pan_tool', color: 'secondary', label: 'Pan' };
      case 'zoom_in':
        return { icon: 'crop_free', color: 'accent', label: 'Zoom Box' }
      case 'zoom_out':
        return { icon: 'crop_free', color: 'accent', label: 'Zoom Box' }
      default:
        return { icon: 'help', color: 'grey', label: 'Unknown' };
    }
  });

  // Add benchmark expression mapping constant
  const benchmarkExpressionMapping = {
    'northern_choco_test_2025_06_20_2022_merged_composite': 'where((data==1),1,0)',
    'datasets-hansen-tree-cover-2022': 'where(data>=90,1,0)',
    'datasets-mapbiomes-2022': 'where((data==3)|(data==4)|(data==5)|(data==6),1,0)',
    'datasets-esa-landcover-2020': 'where(data==10,1,0)',
    'datasets-jrc-forestcover-2020': 'where(data==1,1,0)',
    'datasets-palsar-2020': 'where((data==1)|(data==2),1,0)',
    'datasets-wri-treecover-2020': 'where(data>=90,1,0)',
    // GFW alerts - use band 1 (binary alerts: 0=no alert, 1=alert, 255=missing)
    'datasets-gfw-integrated-alerts-2022': 'where(data==1,1,0)',
    'datasets-gfw-integrated-alerts-2023': 'where(data==1,1,0)',
    'datasets-gfw-integrated-alerts-2024': 'where(data==1,1,0)',
  };

  // GFW date/confidence decoder functions
  const decodeGFWDate = (value) => {
    if (value === 0) return { date: null, confidence: null };

    const encoded_str = value.toString();

    // Handle single digit values (confidence only, no date)
    if (encoded_str.length === 1) {
      return { date: null, confidence: parseInt(encoded_str) };
    }

    // Get confidence level from first digit
    const confidence = parseInt(encoded_str[0]);

    // Get days since Dec 31, 2014
    const days = parseInt(encoded_str.substring(1));

    // Calculate date
    const baseDate = new Date(2014, 11, 31); // Month is 0-indexed
    const alertDate = new Date(baseDate.getTime() + days * 24 * 60 * 60 * 1000);

    return { date: alertDate, confidence: confidence };
  };

  const formatGFWAlert = (value) => {
    const decoded = decodeGFWDate(value);
    if (!decoded.date && !decoded.confidence) return 'No alert';

    let result = '';
    if (decoded.date) {
      result += `Date: ${decoded.date.toLocaleDateString()}`;
    }
    if (decoded.confidence) {
      const confidenceLevels = {
        1: 'Low',
        2: 'Medium',
        3: 'High',
        4: 'Very High'
      };
      result += `${result ? ', ' : ''}Confidence: ${confidenceLevels[decoded.confidence] || decoded.confidence}`;
    }
    return result;
  };

  // Actions
  const initMap = (target, force = false) => {
    if (!map.value || force) {
      map.value = new Map({
        target: target,
        layers: [
          new TileLayer({
            source: new OSM({
              attributions: '© OpenStreetMap contributors'
            }),
            name: 'baseMap',
            title: 'OpenStreetMap',
            visible: true,
            id: 'osm',
            zIndex: 0
          })
        ],
        view: new View({
          center: fromLonLat([-79.81822466589962, -0.460628082970743]),
          zoom: 8
        })
      });

      const isAdmin = authService.getCurrentUser()?.user?.is_superuser === true;
      if (isAdmin) {
        initTrainingLayer();
        initInteractions();
      }

      // Initialize layers
      updateLayers();

      // Watch for changes in the map's layers
      map.value.getLayers().on(['add', 'remove'], updateLayers);

      console.log('Map initialized in MapStore...');
      mapInitialized.value = true;
      map.value.setTarget(target)
      initBoundaryLayer();
    }
  };

  function showSingleMap(targetId) {
    initMap()
    // Attach single map
    map.value.setTarget(targetId)
  }

  function hideSingleMap() {
    if (map.value) {
      map.value.setTarget(null)
    }
  }

  const setAOI = (geometry) => {
    aoi.value = geometry;
  };

  const getLayers = () => {
    return map.value ? map.value.getLayers().getArray() : [];
  };

  const addLayer = (layer) => {
    if (map.value) {
      map.value.addLayer(layer);
    }
  };

  const updateLayerOpacity = (layerId, opacity, mapId = null) => {
    if (mapId && maps.value[mapId]) {
      // Dual map mode
      const layer = maps.value[mapId].getLayers().getArray().find(l => l.get('id') === layerId);
      if (layer) {
        layer.setOpacity(opacity);
      }
    } else if (map.value) {
      // Single map mode
      const layer = map.value.getLayers().getArray().find(l => l.get('id') === layerId);
      if (layer) {
        layer.setOpacity(opacity);
      }
    }
    updateLayers();
  };

  const updateLayers = () => {
    if (maps.value.primary || maps.value.secondary) {
      // Dual map mode
      const allLayers = [];

      if (maps.value.primary) {
        const primaryLayers = maps.value.primary.getLayers().getArray()
          .map(layer => ({
            id: layer.get('id'),
            title: layer.get('title'),
            zIndex: layer.getZIndex(),
            visible: layer.getVisible(),
            opacity: layer.getOpacity(),
            showOpacity: false,
            mapId: 'primary'
          }));
        allLayers.push(...primaryLayers);
      }

      if (maps.value.secondary) {
        const secondaryLayers = maps.value.secondary.getLayers().getArray()
          .map(layer => ({
            id: layer.get('id'),
            title: layer.get('title'),
            zIndex: layer.getZIndex(),
            visible: layer.getVisible(),
            opacity: layer.getOpacity(),
            showOpacity: false,
            mapId: 'secondary'
          }));
        allLayers.push(...secondaryLayers);
      }

      layers.value = allLayers.sort((a, b) => b.zIndex - a.zIndex);
    } else if (map.value) {
      // Single map mode - existing behavior
      layers.value = map.value.getLayers().getArray()
        .map(layer => ({
          id: layer.get('id'),
          title: layer.get('title'),
          zIndex: layer.getZIndex(),
          visible: layer.getVisible(),
          opacity: layer.getOpacity(),
          showOpacity: false
        }));
    }
  };

  const removeLayer = (layerId, mapId = null) => {
    if (mapId && maps.value[mapId]) {
      // Dual map mode
      const layer = maps.value[mapId].getLayers().getArray().find(l => l.get('id') === layerId);
      if (layer) {
        maps.value[mapId].removeLayer(layer);
      }
    } else if (map.value) {
      // Single map mode
      const layer = map.value.getLayers().getArray().find(l => l.get('id') === layerId);
      if (layer) {
        map.value.removeLayer(layer);
      }
    }
<<<<<<< HEAD

=======
    
>>>>>>> 26b12060
    // If removing Planet imagery layer, reset the selected benchmark
    if (layerId && layerId.includes('planet')) {
      selectedBenchmark.value = null;
    }
<<<<<<< HEAD

=======
    
>>>>>>> 26b12060
    updateLayers();
  };

  const clearPredictionLayers = () => {
    if (map.value) {
      const layersToRemove = map.value.getLayers().getArray().filter(layer => {
        const layerId = layer.get('id');
        return layerId && layerId.startsWith('landcover-');
      });
      layersToRemove.forEach(layer => map.value.removeLayer(layer));
      updateLayers();
    }
  };


  const toggleLayerVisibility = (layerId, mapId = null) => {
    if (mapId && maps.value[mapId]) {
      // Dual map mode
      const layer = maps.value[mapId].getLayers().getArray().find(l => l.get('id') === layerId);
      if (layer) {
        layer.setVisible(!layer.getVisible());
      }
    } else if (map.value) {
      // Single map mode
      const layer = map.value.getLayers().getArray().find(l => l.get('id') === layerId);
      if (layer) {
        layer.setVisible(!layer.getVisible());
      }
    }
    updateLayers();
  };

  const setProjectAOI = async (aoiGeojson) => {
    if (!projectStore.currentProject) {
      throw new Error('No project selected');
    }
    try {
      console.log("AOI Geojson: ", aoiGeojson)
      // Read the geometry directly from the GeoJSON object
      const geojsonFormat = new GeoJSON();
      const geometry = geojsonFormat.readGeometry(aoiGeojson['geometry']);
      const extent = geometry.getExtent()
      const aoiExtentLatLon = transformExtent(extent, 'EPSG:3857', 'EPSG:4326')

      console.log("AOI extent in lat lon: ", aoiExtentLatLon)

      const response = await api.setProjectAOI(projectStore.currentProject.id, aoiGeojson, aoiExtentLatLon, availableDates.value);
      projectStore.currentProject.aoi = response.data.aoi;
      console.log("Project AOI set to: ", projectStore.currentProject.aoi)
      return response.data;
    } catch (error) {
      console.error('Error setting project AOI:', error);
      throw error;
    }
  };

  // Add new reusable function to create AOI layer
  const createAOILayer = (aoiGeojson) => {
    const format = new GeoJSON();
    const feature = format.readFeature(aoiGeojson);
    const vectorSource = new VectorSource({
      features: [feature]
    });

    const aoiLayer = new VectorLayer({
      source: vectorSource,
      title: "Area of Interest",
      visible: true,
      id: 'area-of-interest',
      zIndex: 3,
      style: new Style({
        fill: new Fill({
          color: 'rgba(255, 255, 255, 0)'
        }),
        stroke: new Stroke({
          color: '#000000',
          width: 2
        })
      }),
      selectable: false,
      interactive: false
    });

    return {
      layer: aoiLayer,
      source: vectorSource
    };
  };

  // Modify existing displayAOI to use the new function
  const displayAOI = (aoiGeojson) => {
    if (!map.value) return;

    // Remove existing AOI layer if it exists
    if (aoiLayer.value) {
      map.value.removeLayer(aoiLayer.value);
    }

    const { layer, source } = createAOILayer(aoiGeojson);
    aoiLayer.value = layer;

    // Add new AOI layer to map
    map.value.getLayers().insertAt(0, aoiLayer.value);

    // Zoom to AOI  
    map.value.getView().fit(source.getExtent(), { padding: [50, 50, 50, 50] });

    // Reinitialize interactions so that the AOI layer is not selectable
    initInteractions();
  };

  const clearAOI = () => {
    if (aoiLayer.value) {
      map.value.removeLayer(aoiLayer.value);
      aoiLayer.value = null;
    }
  };


  // Function to create a Planet Basemap layer for a given date
  const createBasemap = (date, type) => {

    // Type shoudl be either 'planet' or 'predictions'
    // Check to make sure type is valid
    if (type !== 'planet' && type !== 'predictions') {
      throw new Error('Invalid basemap type');
    }

    //
    // Retrieve the Planet API key from the environment variables
    const titilerURL = import.meta.env.VITE_TITILER_URL;
    console.log("Titiler URL: ", titilerURL)

    // Create a new XYZ source for titiler from single tile - works
    // const source = new XYZ({
    //   url: `http://localhost:8080/cog/tiles/WebMercatorQuad/{z}/{x}/{y}@1x?url=file%3A%2F%2F%2Fdata%2F2022%2F01%2F570-1025_2022_01.tif&bidx=3&bidx=2&bidx=1&rescale=0,2500`,
    // });


    // Create a new XYZ source for titiler from mosaic - this works!
    // const source = new XYZ({
    //   url: `http://localhost:8080/mosaicjson/tiles/WebMercatorQuad/{z}/{x}/{y}@1x?url=file%3A%2F%2F%2Fmosaics%2F${date}.json&bidx=3&bidx=2&bidx=1&rescale=0%2C2500`,
    // });

    // Testing out with mosaicJsons locally - this works!
    // const source = new XYZ({
    //   url: `http://localhost:8080/mosaicjson/tiles/WebMercatorQuad/{z}/{x}/{y}@1x?url=file%3A%2F%2F%2FmosaicJsons%2F${date}-mosaic.json&bidx=3&bidx=2&bidx=1&rescale=0%2C2500`,
    // });

    // Testing out with mosaicJsons on server with base titiler - this works!
    // const source = new XYZ({
    //   url: `${titilerURL}/mosaicjson/tiles/WebMercatorQuad/{z}/{x}/{y}@1x?url=file%3A%2F%2F%2FmosaicJsons%2F${date}-mosaic.json&bidx=3&bidx=2&bidx=1&rescale=0%2C2500`,
    // });

    // Testing out with titiler-pgstac - this works!!
    //  const source = new XYZ({
    //   url: `http://localhost:8083/collections/nicfi-2022-01/tiles/WebMercatorQuad/{z}/{x}/{y}@1x?assets=data&pixel_selection=first&bidx=3&bidx=2&bidx=1&rescale=0%2C1500`,
    // });

    // Testing out loading predictions from Spaces - this works!!

    // Python palette to JSON palette - need to find a better way to do this..
    //   palette = {
    //     "1": [0, 128, 0], "2": [255, 255, 0], "3": [255, 255, 255],
    //   "4": [0, 0, 0], "5": [0, 0, 255]
    // }
    // import urllib.parse, json

    // colormap_param = urllib.parse.quote(json.dumps(palette))


    // import urllib.parse, json

    // palette = { "1": [0, 128, 0], "0": [255, 255, 0] }
    // colormap_param = urllib.parse.quote(json.dumps(palette))



    // If planet imagery

    let source;

    if (type === 'planet') {
      const year = date.split('-')[0];
      source = new XYZ({
        url: `${titilerURL}/collections/nicfi-${date}/tiles/WebMercatorQuad/{z}/{x}/{y}@1x?assets=data&pixel_selection=first&bidx=3&bidx=2&bidx=1&rescale=0%2C1500`,
        maxZoom: 14,
        attributions: `Imagery © ${year} Planet Labs Inc. All use subject to the <a href="https://www.planet.com/terms-of-use/" target="_blank">Planet Participant License Agreement</a>`
      });
    }


    // Create a new XYZ source for predictions
    if (type === 'predictions') {

      // const colormap = encodeColormap(landcoverPalette);

      // source = new XYZ({
      //   url: `http://localhost:8083/collections/northern_choco_test_2025_06_09-pred-2022-01/tiles/WebMercatorQuad/{z}/{x}/{y}@1x?assets=data&colormap=${colormap}`,
      //   maxZoom: 14,
      // });

      // //  Composite forest cover map - old
      // const colormap =
      //   '%7B%221%22%3A%20%5B0%2C%20128%2C%200%5D%2C%20%220%22%3A%20%5B255%2C%20255%2C%200%5D%7D';

      // source = new XYZ({
      //   url: `http://localhost:8083/collections/nicfi-pred-composite-2022/tiles/WebMercatorQuad/{z}/{x}/{y}@1x?assets=data&colormap=${colormap}`,
      //   maxZoom: 14,
      // });

      // //  Composite forest cover map - new
      // const colormap = getEncodedColormap('CFWForestCoverPalette');


      // source = new XYZ({
      //   url: `${titilerURL}/collections/nicfi-pred-northern_choco_test_2025_06_20-composite-2022/tiles/WebMercatorQuad/{z}/{x}/{y}@1x?assets=data&colormap=${colormap}`,
      //   maxZoom: 14,
      // });


      // Testing out hansen tree cover benchmark
      // source = new XYZ({
      //   url: `http://localhost:8083/collections/northern_choco_test_2025_05_21-pred-2022-01/tiles/WebMercatorQuad/{z}/{x}/{y}@1x?assets=data&colormap=${colormap}`,
      //   maxZoom: 14,
      // });
    }



    // Old planet imagery tile
    // url: `https://tiles{0-3}.planet.com/basemaps/v1/planet-tiles/planet_medres_normalized_analytic_${date}_mosaic/gmap/{z}/{x}/{y}.png?api_key=${apiKey}`,


    // Return a new TileLayer for basemap

    const title = type === 'planet' ? `Planet Basemap ${date}` : `CFW Tree Cover 2022`;
    const id = type === 'planet' ? `planet-basemap` : `predictions`;
    const zIndex = type === 'planet' ? 1 : 2;
    const opacity = type === 'planet' ? 1 : 0.7;
    const visible = type === 'planet' ? true : true;

    return new TileLayer({
      source: source,
      title: title,
      type: 'base', // Set the layer type to 'base'
      visible: visible, // Make the layer visible by default
      id: id, // Set a unique ID for the layer
      zIndex: zIndex, // Set the layer's z-index to 1
      opacity: opacity // Set the layer's opacity to 0.7
    });
  };


  // Function to update the basemap layer with a new date
  const updateBasemap = (date, type) => {

    // Check to make sure type is valid
    if (type !== 'planet' && type !== 'predictions') {
      throw new Error('Invalid basemap type');
    }

    // Create a new Planet Basemap layer for the given date
    const basemap = createBasemap(date, type);

    const id = type === 'planet' ? `planet-basemap` : `predictions`;
    const title = type === 'planet' ? `Planet Basemap ${date}` : `Predictions ${date}`;

    // Find the existing  Basemap layer by its ID
    let existingBasemap = map.value.getLayers().getArray().find(layer => layer.get('id') === id);

    // If an existing layer is found, update it with the new basemap
    if (existingBasemap) {
      console.log("Updating existing basemap layer...");
      existingBasemap.setSource(basemap.getSource());
      existingBasemap.set('title', title);
    } else {
      // If no existing layer is found, create a new one and insert it at a safe position
      console.log("Creating new basemap layer...");
      const layers = map.value.getLayers();
      const layerCount = layers.getLength();

      // Insert at index 2 if we have at least 2 layers, otherwise add to the end
      if (layerCount >= 2) {
        layers.insertAt(2, basemap);
      } else {
        layers.push(basemap);
      }
    }

    // Update the slider value to match the new basemap date
    const dateIndex = availableDates.value.findIndex(d => d === date);
    if (dateIndex !== -1) {
      updateSliderValue(dateIndex);
    }

    // Update the selected basemap date in the store
    selectedBasemapDate.value = date;
    // Ensure the layer order is updated in the store
    updateLayers();
  };



  // Modified initTrainingLayer function
  const initTrainingLayer = () => {
    if (!map.value) return;

    trainingPolygonsLayer.value = new VectorLayer({
      source: new VectorSource(),
      style: featureStyleFunction,
      title: 'Training Polygons',
      id: 'training-polygons',
      zIndex: 2
    });

    map.value.getLayers().insertAt(0, trainingPolygonsLayer.value);

    // Load existing polygons from store
    drawnPolygons.value.forEach(polygon => {
      const feature = new GeoJSON().readFeature(polygon, {
        featureProjection: 'EPSG:3857'
      });
      trainingPolygonsLayer.value.getSource().addFeature(feature);
    });
  };

  const initInteractions = () => {

    // if (!map.value) return;

    // selectInteraction.value = new Select({
    //   condition: click,
    //   style: featureStyleFunction,
    //   layers: (layer) => {
    //     return layer !== aoiLayer.value;
    //   },
    // });

    // console.log("Select interaction: ", selectInteraction.value);


    // selectInteraction.value.on('select', (event) => {
    //   console.log("Selecting polygon from within MapStore...");
    //   if (event.selected.length > 0) {
    //     selectedPolygon.value = event.selected[0];
    //     selectedPolygon.value = event.selected[0];

    //   } else {
    //     selectedPolygon.value = null;
    //   }
    //   updateTrainingLayerStyle();
    // });

    // modifyInteraction.value = new Modify({
    //   features: selectInteraction.value.getFeatures()
    // });

    // modifyInteraction.value.on('modifyend', (event) => {
    //   const modifiedFeatures = event.features.getArray();
    //   modifiedFeatures.forEach(feature => {
    //     const index = drawnPolygons.value.findIndex(p => p.id === feature.getId());
    //     if (index !== -1) {
    //       const updatedPolygon = new GeoJSON().writeFeatureObject(feature, {
    //         dataProjection: 'EPSG:3857',
    //         featureProjection: 'EPSG:3857'
    //       });
    //       drawnPolygons.value[index] = updatedPolygon;
    //     }
    //   });
    // });

    // map.value.addInteraction(selectInteraction.value);
    // map.value.addInteraction(modifyInteraction.value);
  };

  const toggleDrawing = () => {
    if (drawing.value) {
      stopDrawing();
    } else {
      startDrawing();
    }
  };

  // const startDrawing = () => {

  //   console.log("Start drawing from within MapStore...");
  //   if (!map.value || !trainingPolygonsLayer.value) return;

  //   isDrawing.value = true;
  //   drawInteraction.value = new Draw({
  //     source: trainingPolygonsLayer.value.getSource(),
  //     type: 'Polygon',
  //     freehand: true
  //   });

  //   drawInteraction.value.on('drawend', (event) => {
  //     const feature = event.feature;
  //     feature.set('classLabel', selectedClass.value);
  //     feature.setId(Date.now().toString()); // Generate a unique ID

  //     // Explicitly add the feature to the layer's source
  //     trainingPolygonsLayer.value.getSource().addFeature(feature);

  //     const newPolygon = new GeoJSON().writeFeatureObject(feature, {
  //       dataProjection: 'EPSG:3857',
  //       featureProjection: 'EPSG:3857'
  //     });
  //     drawnPolygons.value.push(newPolygon);
  //     updateTrainingLayerStyle();
  //     console.log("Drawn polygons: ", drawnPolygons.value)
  //     console.log("Features from trainingPolygonsLayer: ", trainingPolygonsLayer.value.getSource().getFeatures())
  //   });
  //   map.value.addInteraction(drawInteraction.value);
  // };

  // const stopDrawing = () => {
  //   if (!map.value || !drawInteraction.value) return;

  //   map.value.removeInteraction(drawInteraction.value);
  //   isDrawing.value = false;
  // };

  const setPolygonSize = (size) => {
    polygonSize.value = size;
  };



  const startDrawing = () => {
    console.log("Start drawing from within MapStore...");
    if (!map.value || !trainingPolygonsLayer.value) return;

    isDrawing.value = true;

    if (drawingMode.value === 'freehand') {
      console.log("Freehand drawing mode");
      // Freehand drawing mode
      drawInteraction.value = new Draw({
        source: trainingPolygonsLayer.value.getSource(),
        type: 'Polygon',
        freehand: true
      });

      // This is duplicate code as below .. not great
      drawInteraction.value.on('drawend', (event) => {
        const feature = event.feature;
        feature.set('classLabel', selectedClass.value);
        feature.setId(Date.now().toString());
        trainingPolygonsLayer.value.getSource().addFeature(feature);
        const newPolygon = new GeoJSON().writeFeatureObject(feature, {
          dataProjection: 'EPSG:3857',
          featureProjection: 'EPSG:3857'
        });
        drawnPolygons.value.push(newPolygon);
        updateTrainingLayerStyle();
        hasUnsavedChanges.value = true;
      });

      // Add the interaction to the map
      map.value.addInteraction(drawInteraction.value);

    } else if (drawingMode.value === 'square') {

      // Remove any existing click listener
      if (map.value.clickListener) {
        map.value.un('click', map.value.clickListener);
      }

      map.value.clickListener = (event) => {
        const clickCoordinate = event.coordinate;
        const [x, y] = clickCoordinate;

        // Use polygonSize.value instead of a fixed value
        const halfSize = polygonSize.value / 2;

        const polygonCoordinates = [
          [x - halfSize, y - halfSize],
          [x + halfSize, y - halfSize],
          [x + halfSize, y + halfSize],
          [x - halfSize, y + halfSize],
          [x - halfSize, y - halfSize] // Close the polygon
        ];

        const polygonGeometry = new Polygon([polygonCoordinates]);
        const feature = new Feature({
          geometry: polygonGeometry
        });

        feature.set('classLabel', selectedClass.value);
        feature.setId(Date.now().toString()); // Generate a unique ID

        // Explicitly add the feature to the layer's source
        trainingPolygonsLayer.value.getSource().addFeature(feature);

        const newPolygon = new GeoJSON().writeFeatureObject(feature, {
          dataProjection: 'EPSG:3857',
          featureProjection: 'EPSG:3857'
        });
        drawnPolygons.value.push(newPolygon);
        updateTrainingLayerStyle();
        // console.log("Drawn polygons: ", drawnPolygons.value);
        // console.log("Features from trainingPolygonsLayer: ", trainingPolygonsLayer.value.getSource().getFeatures());
        // console.log("Has unsaved changes changed to true: ");
        hasUnsavedChanges.value = true;
      };

      map.value.on('click', map.value.clickListener);
    }
  };

  const toggleDrawingMode = () => {
    drawingMode.value = drawingMode.value === 'square' ? 'freehand' : 'square';
    if (isDrawing.value) {
      stopDrawing();
      startDrawing();
    }
  };

  const stopDrawing = () => {
    if (!map.value) return;

    isDrawing.value = false;

    // Remove click listener (for square mode)
    if (map.value.clickListener) {
      map.value.un('click', map.value.clickListener);
      map.value.clickListener = null;
    }

    // Remove draw interaction (for freehand mode)
    if (drawInteraction.value) {
      map.value.removeInteraction(drawInteraction.value);
      drawInteraction.value = null;
    }
  };

  const setSelectedFeature = (feature) => {
    if (selectedFeature.value) {
      selectedFeature.value.setStyle(null); // Reset the previous selection
    }
    selectedFeature.value = feature;
    if (feature) {
      feature.setStyle(selectedFeatureStyle);
    }
  };

  const deleteSelectedFeature = () => {
    if (selectedFeature.value) {
      const vectorSource = map.value.getLayers().getArray().find(layer => layer.get('id') === 'training-polygons').getSource();
      vectorSource.removeFeature(selectedFeature.value);

      // Remove the feature from drawnPolygons array
      const featureId = selectedFeature.value.getId();
      drawnPolygons.value = drawnPolygons.value.filter(polygon => polygon.id !== featureId);


      selectedFeature.value = null;
      hasUnsavedChanges.value = true;
    }
  };



  const clearDrawnPolygons = (setUnsavedChanges = false) => {
    if (trainingPolygonsLayer.value) {
      trainingPolygonsLayer.value.getSource().clear();
    }
    drawnPolygons.value = [];
    if (setUnsavedChanges) {
      hasUnsavedChanges.value = true;
    }
  };

  const updateTrainingLayerStyle = () => {
    if (trainingPolygonsLayer.value) {
      trainingPolygonsLayer.value.setStyle(featureStyleFunction);
      trainingPolygonsLayer.value.changed();
    }
  };

  const featureStyleFunction = (feature) => {
    const classLabel = feature.get('classLabel');
    const isSelected = feature === selectedPolygon.value;

    // Find the class in the project classes
    const classObj = projectStore.currentProject?.classes.find(cls => cls.name === classLabel);

    let color, strokeColor, strokeWidth;

    if (isSelected) {
      color = classObj ? `${classObj.color}80` : 'rgba(255, 255, 255, 0.5)';  // 80 is for 50% opacity
      strokeColor = '#FF4136';
      strokeWidth = 3;
    } else {
      color = classObj ? `${classObj.color}4D` : 'rgba(128, 128, 128, 0.8)';  // 4D is for 30% opacity
      strokeColor = 'rgba(0, 0, 0, 0.8)';
      strokeWidth = 2;
    }

    return new Style({
      fill: new Fill({ color }),
      stroke: new Stroke({ color: strokeColor, width: strokeWidth }),
    });
  };

  const setClassLabel = (label) => {
    selectedClass.value = label;
  };

  const getDrawnPolygonsGeoJSON = () => {
    if (!trainingPolygonsLayer.value) return null;

    const features = trainingPolygonsLayer.value.getSource().getFeatures();
    // console.log("Features from trainingPolygonsLayer: ", features)

    const geoJSONFormat = new GeoJSON();
    const featureCollection = {
      type: 'FeatureCollection',
      features: features.map(feature => {
        const geoJSONFeature = geoJSONFormat.writeFeatureObject(feature, {
          dataProjection: 'EPSG:3857',
          featureProjection: 'EPSG:3857'
        });
        geoJSONFeature.properties = {
          classLabel: feature.get('classLabel')
        };
        return geoJSONFeature;
      })
    };

    return featureCollection;
  };

  const loadPolygons = (polygonsData) => {
    clearDrawnPolygons();
    const geoJSONFormat = new GeoJSON();
    const features = polygonsData.features.map(feature => {
      const olFeature = geoJSONFormat.readFeature(feature, {
        dataProjection: 'EPSG:3857',
        featureProjection: 'EPSG:3857'
      });
      olFeature.setStyle(featureStyleFunction);
      return olFeature;
    });

    if (trainingPolygonsLayer.value) {
      // Update existing layer instead of removing and re-adding
      trainingPolygonsLayer.value.getSource().clear();
      trainingPolygonsLayer.value.getSource().addFeatures(features);
    } else {
      // Create new layer if it doesn't exist
      const vectorSource = new VectorSource({
        features: features
      });

      trainingPolygonsLayer.value = new VectorLayer({
        source: vectorSource,
        title: 'Training Polygons',
        visible: true,
        zIndex: 2,
        id: 'training-polygons',
      });

      map.value.getLayers().insertAt(0, trainingPolygonsLayer.value);
      // map.value.addLayer(trainingPolygonsLayer.value);
    }

    drawnPolygons.value = polygonsData.features;

    // Ensure the layer order is updated in the store
    updateLayers();
  };

  // Method to set interaction mode
  const setInteractionMode = (mode) => {
    if (mode === interactionMode.value) return;

    // Remove all interactions
    stopDrawing();
    if (dragPanInteraction.value) map.value.removeInteraction(dragPanInteraction.value);
    if (dragZoomInInteraction.value) map.value.removeInteraction(dragZoomInInteraction.value);
    if (dragZoomOutInteraction.value) map.value.removeInteraction(dragZoomOutInteraction.value);

    // Add interaction based on mode
    switch (mode) {
      case 'pan':
        console.log("Setting pan mode");
        dragPanInteraction.value = new DragPan();
        map.value.addInteraction(dragPanInteraction.value);
        break;
      case 'zoom_in':
        console.log("Setting zoom in mode");
        dragZoomInInteraction.value = new DragZoom({
          out: false,
          condition: () => true,
        });
        map.value.addInteraction(dragZoomInInteraction.value);
        break;
      case 'zoom_out':
        console.log("Setting zoom out mode");
        dragZoomOutInteraction.value = new DragZoom({
          out: true,
          condition: () => true,
        });
        map.value.addInteraction(dragZoomOutInteraction.value);
        break;
      case 'draw':
        console.log("Setting draw mode");
        startDrawing();
        break;
    }

    interactionMode.value = mode;
  };

  // Undo last drawn point or polygon
  const undoLastDraw = () => {

    // Remove the last drawn polygon
    if (drawnPolygons.value.length > 0) {
      const lastPolygon = drawnPolygons.value.pop();

      // Remove the corresponding feature from the layer
      const features = trainingPolygonsLayer.value.getSource().getFeatures();
      const lastFeature = features.find(feature => feature.getId() === lastPolygon.id);
      if (lastFeature) {
        trainingPolygonsLayer.value.getSource().removeFeature(lastFeature);
      }

      console.log("Removed last drawn polygon");
      hasUnsavedChanges.value = true;
    } else {
      console.log("No polygons to remove");
    }

  };


  const initializeBasemapDates = async () => {
    availableDates.value = getBasemapDateOptions().map(option => option.value);
    // Set the first date in the available dates array as the selected basemap date
    // if (availableDates.value.length > 0) {
    //   await setSelectedBasemapDate(availableDates.value[0]);
    // }
  };

  const setSelectedBasemapDate = async (date) => {
    selectedBasemapDate.value = date;
    await updateBasemap(date, 'planet');
    const isAdmin = authService.getCurrentUser()?.user?.is_superuser === true;
    if (isAdmin) {
      await updateBasemap(date, 'predictions');
      await loadTrainingPolygonsForDate(date);
    }
  };

  const moveToNextDate = async () => {
    const currentIndex = availableDates.value.indexOf(selectedBasemapDate.value);
    if (currentIndex < availableDates.value.length - 1) {
      await setSelectedBasemapDate(availableDates.value[currentIndex + 1]);
    }
  };

  const moveToPreviousDate = async () => {
    const currentIndex = availableDates.value.indexOf(selectedBasemapDate.value);
    if (currentIndex > 0) {
      await setSelectedBasemapDate(availableDates.value[currentIndex - 1]);
    }
  };

  const loadTrainingPolygonsForDate = async (date) => {
    console.log("Loading training polygons for date within MapStore:", date);
    try {
      const response = await api.getTrainingPolygons(projectStore.currentProject.id);
      const trainingSet = response.data.find(set => set.basemap_date === date);
      if (trainingSet) {
        const polygons = await api.getSpecificTrainingPolygons(projectStore.currentProject.id, trainingSet.id);
        console.log("polygons within MapStore:", polygons.data[0].polygons)
        loadPolygons(polygons.data[0].polygons);
      } else {
        clearDrawnPolygons();
      }
    } catch (error) {
      console.error('Error loading training polygons:', error);
      // Handle error (e.g., show notification to user)
    }
  };

  const promptSaveChanges = async () => {
    console.log("promptSaveChanges within MapStore:", hasUnsavedChanges.value);

    if (hasUnsavedChanges.value) {
      return new Promise((resolve, reject) => {
        $q.dialog({
          title: 'Unsaved Changes',
          message: 'You have unsaved changes. Would you like to save them?',
          ok: 'Save',
          cancel: 'Discard'
        }).onOk(async () => {
          await saveCurrentTrainingPolygons(selectedBasemapDate.value);
          resolve(); // Resolve the promise after saving
        }).onCancel(() => {
          console.log('Changes discarded');
          hasUnsavedChanges.value = false;
          resolve(); // Resolve the promise even if discarded, to allow the app to move forward
        }).onDismiss(() => {
          resolve(); // Ensure the promise is resolved even if the dialog is dismissed
        });
      });
    } else {
      return Promise.resolve(); // If no unsaved changes, resolve immediately
    }
  };

  const saveCurrentTrainingPolygons = async (date) => {
    const projectStore = useProjectStore();
    const polygons = getDrawnPolygonsGeoJSON();
    try {
      console.log("Saving current training polygons for date:", date, polygons);
      // First, check if a training set for this date already exists
      const response = await api.getTrainingPolygons(projectStore.currentProject.id);
      const existingSet = response.data.find(set => set.basemap_date === date);

      if (existingSet) {
        console.log("Updating existing training set for date:", date);
        // Update existing training set - Pass id and data separately
        await api.updateTrainingPolygons(
          existingSet.id,  // Pass the ID separately
          {
            project: projectStore.currentProject.id,
            basemap_date: date,
            polygons: polygons,
            name: `Training_Set_${date}`
          }
        );
        console.log("Training set updated successfully for date:", date);
      } else {
        console.log("Creating new training set for date:", date);
        // Create new training set
        await api.saveTrainingPolygons({
          project: projectStore.currentProject.id,
          basemap_date: date,
          polygons: polygons,
          name: `Training_Set_${date}`
        });
        console.log("Training set created successfully for date:", date);
      }
      hasUnsavedChanges.value = false;

      // Re-fetch training dates to update the UI
      await projectStore.fetchTrainingDates();

    } catch (error) {
      console.error('Error saving training polygons:', error);
      throw error;
    }
  };

  // Used when loading polygons from a file
  const addPolygon = (polygonGeoJSON) => {
    // Convert GeoJSON to OpenLayers Feature
    const geojsonFormat = new GeoJSON();
    const feature = geojsonFormat.readFeature(polygonGeoJSON, {
      dataProjection: 'EPSG:3857',
      featureProjection: 'EPSG:3857'
    });

    // Add to the training polygons layer
    trainingPolygonsLayer.value.getSource().addFeature(feature);

    // Update drawnPolygons
    drawnPolygons.value.push({
      ...polygonGeoJSON,
      properties: {
        ...polygonGeoJSON.properties,
        basemapDate: polygonGeoJSON.properties.basemapDate || selectedBasemapDate.value
      }
    });

    hasUnsavedChanges.value = true;
  };

  const reorderLayers = (fromIndex, toIndex, mapId = null) => {
    if (mapId && maps.value[mapId]) {
      // Dual map mode
      const layerArray = maps.value[mapId].getLayers().getArray();
      // Create a sorted array by z-index (descending) to match UI display order
      const sortedLayers = [...layerArray].sort((a, b) => b.getZIndex() - a.getZIndex());
<<<<<<< HEAD

      // Move the layer in the sorted array
      const [movedLayer] = sortedLayers.splice(fromIndex, 1);
      sortedLayers.splice(toIndex, 0, movedLayer);

=======
      
      // Move the layer in the sorted array
      const [movedLayer] = sortedLayers.splice(fromIndex, 1);
      sortedLayers.splice(toIndex, 0, movedLayer);

>>>>>>> 26b12060
      // Update z-index for all layers based on new order
      sortedLayers.forEach((layer, index) => {
        layer.setZIndex(sortedLayers.length - index);
      });
    } else if (map.value) {
      // Single map mode
      const layerArray = map.value.getLayers().getArray();
      // Create a sorted array by z-index (descending) to match UI display order
      const sortedLayers = [...layerArray].sort((a, b) => b.getZIndex() - a.getZIndex());
<<<<<<< HEAD

=======
      
>>>>>>> 26b12060
      // Move the layer in the sorted array
      const [movedLayer] = sortedLayers.splice(fromIndex, 1);
      sortedLayers.splice(toIndex, 0, movedLayer);

      // Update z-index for all layers based on new order
      sortedLayers.forEach((layer, index) => {
        layer.setZIndex(sortedLayers.length - index);
      });
    }
    updateLayers();
  };

  const updateSliderValue = (value) => {
    sliderValue.value = value;
  };


  const addGeoJSON = (layerId, geoJSON) => {

    console.log("Adding GeoJSON to map:", geoJSON);

    // Remove existing layer if it exists
    if (layers.value[layerId]) {
      map.value.removeLayer(layers.value[layerId]);
    }

    // Create vector source from GeoJSON
    const vectorSource = new VectorSource({
      features: new GeoJSON().readFeatures(geoJSON)
    });

    // Create style based on options or defaults
    const style = new Style({
      fill: new Fill({
        color: 'rgba(255, 68, 68, 0.2)'
      }),
      stroke: new Stroke({
        color: '#FF4444',
        width: 2
      })
    });

    // Create vector layer
    const vectorLayer = new VectorLayer({
      source: vectorSource,
      style: style,
      title: layerId,
      id: layerId,
      zIndex: 1
    });

    // Add layer to map and store reference
    map.value.addLayer(vectorLayer);
    layers.value[layerId] = vectorLayer;

    return vectorLayer;
  };

  const fitBounds = (geometry) => {
    if (!map.value) return;

    // Create temporary source to get extent of geometry
    const tempSource = new VectorSource({
      features: new GeoJSON().readFeatures(geometry, {
        featureProjection: map.value.getView().getProjection()
      })
    });

    const extent = tempSource.getExtent();
    map.value.getView().fit(extent, {
      padding: [50, 50, 50, 50],
      maxZoom: 18,
      duration: 1000  // Smooth animation
    });
  };


  // Print to console every time hasUnsavedChanges is set to true
  watch(hasUnsavedChanges, (newVal) => {
    console.log("hasUnsavedChanges has been set to true");
  });


  // Getters
  const getMap = computed(() => map.value);



  // Add new methods
  const initDualMaps = async (primaryTarget, secondaryTarget) => {

    // console.log('Primary target:', primaryTarget);
    // console.log('Secondary target:', secondaryTarget);

    // Initialize maps no matter what
    // if (!maps.value.primary || !maps.value.secondary) {
    console.log('Initializing dual maps!');

    // nextTick(async () => {
    // Create maps
    maps.value.primary = new Map({
      target: primaryTarget,
      layers: [
        new TileLayer({
          source: new OSM({
            attributions: '© OpenStreetMap contributors'
          }),
          name: 'baseMap',
          title: 'OpenStreetMap',
          visible: true,
          id: 'osm',
          zIndex: 0
        })
      ],
      view: new View({
        center: fromLonLat([-79.81822466589962, 0.460628082970743]),
        zoom: 12
      })
    });

    maps.value.secondary = new Map({
      target: secondaryTarget,
      layers: [
        new TileLayer({
          source: new OSM({
            attributions: '© OpenStreetMap contributors'
          }),
          name: 'baseMap',
          title: 'OpenStreetMap',
          visible: true,
          id: 'osm',
          zIndex: 0
        })
      ],
      view: new View({
        center: fromLonLat([-79.81822466589962, 0.460628082970743]),
        zoom: 12
      })
    });

    // Force a redraw
    maps.value.primary.updateSize();
    maps.value.secondary.updateSize();

    // Add AOI layers if project has AOI
    const projectStore = useProjectStore();
    if (projectStore.currentProject?.aoi) {
      console.log("Setting up AOI layers in dual maps...");

      // Create AOI layers
      const { layer: primaryAOILayer, source: aoiSource } = createAOILayer(
        projectStore.currentProject.aoi
      );
      const { layer: secondaryAOILayer } = createAOILayer(
        projectStore.currentProject.aoi
      );

      // Add layers
      maps.value.primary.addLayer(primaryAOILayer);
      maps.value.secondary.addLayer(secondaryAOILayer);

      // Get AOI extent and fit both maps
      const extent = aoiSource.getExtent();
      console.log('Fitting to AOI extent:', extent);

      maps.value.primary.getView().fit(extent);
      maps.value.secondary.getView().fit(extent);

      // Secondary map will sync automatically due to view synchronization
    }

    // Sync map movements
    const primaryView = maps.value.primary.getView();
    const secondaryView = maps.value.secondary.getView();

    // Sync center changes
    primaryView.on('change:center', () => {
      secondaryView.setCenter(primaryView.getCenter());
    });
    secondaryView.on('change:center', () => {
      primaryView.setCenter(secondaryView.getCenter());
    });

    // Sync zoom changes
    primaryView.on('change:resolution', () => {
      secondaryView.setResolution(primaryView.getResolution());
    });
    secondaryView.on('change:resolution', () => {
      primaryView.setResolution(secondaryView.getResolution());
    });

    // Sync rotation changes
    primaryView.on('change:rotation', () => {
      secondaryView.setRotation(primaryView.getRotation());
    });
    secondaryView.on('change:rotation', () => {
      primaryView.setRotation(secondaryView.getRotation());
    });
    // });

    // } // End if

    // Attach them
    maps.value.primary.setTarget(primaryTarget)
    maps.value.secondary.setTarget(secondaryTarget)

    initBoundaryLayer();
  };

  function hideDualMaps() {
    if (maps.value.primary) {
      maps.value.primary.setTarget(null)
    }
    if (maps.value.secondary) {
      maps.value.secondary.setTarget(null)
    }
  }

  // Add methods for managing layers on dual maps
  const addLayerToDualMaps = (layer, mapId) => {
    if (mapId === 'primary') {
      maps.value.primary.addLayer(layer);
    } else if (mapId === 'secondary') {
      maps.value.secondary.addLayer(layer);
    } else {
      // Add to both maps
      maps.value.primary.addLayer(layer.clone());
      maps.value.secondary.addLayer(layer.clone());
    }
    updateLayers();
  };

  const removeLayerFromDualMaps = (layerId, mapId) => {
    if (mapId === 'primary') {
      const layer = maps.value.primary.getLayers().getArray().find(l => l.get('id') === layerId);
      if (layer) maps.value.primary.removeLayer(layer);
    } else if (mapId === 'secondary') {
      const layer = maps.value.secondary.getLayers().getArray().find(l => l.get('id') === layerId);
      if (layer) maps.value.secondary.removeLayer(layer);
    } else {
      // Remove from both maps
      ['primary', 'secondary'].forEach(id => {
        const map = maps.value[id];
        const layer = map.getLayers().getArray().find(l => l.get('id') === layerId);
        if (layer) map.removeLayer(layer);
      });
    }
    updateLayers();
  };

  const loadRandomPoints = async (collectionId) => {
    try {
      const response = await api.getRandomPoints(collectionId, 1);
      randomPoints.value = response.data.points;
      currentPointIndex.value = -1; // Reset index
      return response.data;
    } catch (error) {
      console.error('Error loading random points:', error);
      throw error;
    }
  };

  const goToNextPoint = () => {
    if (randomPoints.value.length === 0) return;

    currentPointIndex.value = (currentPointIndex.value + 1) % randomPoints.value.length;
    const point = randomPoints.value[currentPointIndex.value];

    // Zoom to the point
    if (map.value) {
      const view = map.value.getView();
      view.animate({
        center: [point.x, point.y],
        zoom: 14,
        duration: 750
      });
    }

    return point;
  };

  const goToPreviousPoint = () => {
    if (randomPoints.value.length === 0) return;

    currentPointIndex.value = (currentPointIndex.value - 1 + randomPoints.value.length) % randomPoints.value.length;
    const point = randomPoints.value[currentPointIndex.value];

    // Zoom to the point
    if (map.value) {
      const view = map.value.getView();
      view.animate({
        center: [point.x, point.y],
        zoom: 14,
        duration: 750
      });
    }

    return point;
  };

  const getCurrentPoint = () => {
    if (currentPointIndex.value === -1 || randomPoints.value.length === 0) return null;
    return randomPoints.value[currentPointIndex.value];
  };

  const clearRandomPoints = () => {
    randomPoints.value = [];
    currentPointIndex.value = -1;
  };

  const initBoundaryLayer = async () => {
    if (boundaryLayer.value) return;                 // already added

    const response = await fetch('/data/Ecuador-DEM-900m-contour.geojson');
    console.log("Response:", response);
    const geojson = await response.json();

    boundaryLayer.value = new VectorLayer({
      source: new VectorSource({
        features: new GeoJSON().readFeatures(geojson, {
          featureProjection: 'EPSG:3857',
        }),
      }),
      id: 'ecuador-boundary',
      title: 'Western Ecuador Boundary',
      zIndex: 4,                           // above OSM, below polygons
      visible: true,
      style: new Style({
        stroke: new Stroke({ color: '#000000', width: 2 }),
      }),
      interactive: false,
      selectable: false,
    });

    map.value?.addLayer(boundaryLayer.value);
    maps.value.primary?.addLayer(boundaryLayer.value.clone());
    maps.value.secondary?.addLayer(boundaryLayer.value.clone());
  };

  // -------------------------------------------
  // Benchmark layers
  // -------------------------------------------

  const createBenchmarkLayer = (collectionId) => {
    const titilerURL = import.meta.env.VITE_TITILER_URL;
    const expression = benchmarkExpressionMapping[collectionId];
    if (!expression) {
      throw new Error(`No expression mapping found for collection ${collectionId}`);
    }
    const encodedExpression = encodeURIComponent(expression);
    const colormap = getEncodedColormap('CFWForestCoverPalette');

    const source = new XYZ({
      url: `${titilerURL}/collections/${collectionId}/tiles/WebMercatorQuad/{z}/{x}/{y}@1x?assets=data&colormap=${colormap}`,
      maxZoom: 14,
    });

    // Get readable title from availableDatasets array
    const benchmarkInfo = availableDatasets.find(b => b.value === collectionId);
    const title = benchmarkInfo ? benchmarkInfo.label : collectionId.replace('datasets-', '').replace(/-/g, ' ');

    return new TileLayer({
      source,
      title: title,
      id: `benchmark-${collectionId}`,
      visible: true,
      zIndex: 3,
      opacity: 0.7,
    });
  };

  const addBenchmarkLayer = (collectionId, mapId = null) => {
    let targetMap;
    if (mapId && maps.value[mapId]) {
      targetMap = maps.value[mapId];
    } else {
      targetMap = map.value;
    }
    if (!targetMap) return;

    // Remove any existing benchmark layers to ensure only one forest cover map at a time
    const existingBenchmarkLayers = targetMap.getLayers().getArray().filter((l) => {
      const id = l.get('id');
      return id && id.startsWith('benchmark-');
    });
    existingBenchmarkLayers.forEach(layer => targetMap.removeLayer(layer));

    // Create and add the new layer
    const newLayer = createBenchmarkLayer(collectionId);

    // Set loading state and add loading indicator
    isLoading.value = true;

    // Add layer loading listeners
    const source = newLayer.getSource();
    let tilesLoading = 0;
    let tilesLoaded = 0;

    source.on('tileloadstart', () => {
      console
      tilesLoading++;
    });

    source.on('tileloadend', () => {
      tilesLoaded++;
      if (tilesLoaded >= Math.min(tilesLoading, 10)) { // Wait for first few tiles
        isLoading.value = false;
      }
    });

    source.on('tileloaderror', () => {
      tilesLoaded++;
      if (tilesLoaded >= Math.min(tilesLoading, 10)) {
        isLoading.value = false;
      }
    });

    // Fallback timeout to clear loading state
    setTimeout(() => {
      isLoading.value = false;
    }, 5000);

    targetMap.addLayer(newLayer);
    updateLayers();
  };

  // Add Planet NICFI imagery layer
  const addPlanetImageryLayer = () => {
    if (!map.value) return;

    // Set default date for Planet imagery (January 2022)
    const defaultDate = '2022-01';
<<<<<<< HEAD

    // Create and add Planet basemap layer
    updateBasemap(defaultDate, 'planet');

    // Update the selected benchmark in the store to reflect Planet imagery is active
    selectedBenchmark.value = 'planet-nicfi-basemap';

    // Make sure the basemap date slider is visible by setting the selected date
    selectedBasemapDate.value = defaultDate;

=======
    
    // Create and add Planet basemap layer
    updateBasemap(defaultDate, 'planet');
    
    // Update the selected benchmark in the store to reflect Planet imagery is active
    selectedBenchmark.value = 'planet-nicfi-basemap';
    
    // Make sure the basemap date slider is visible by setting the selected date
    selectedBasemapDate.value = defaultDate;
    
>>>>>>> 26b12060
    updateLayers();
  };

  // -------------------------------------------
  // Search functionality (Nominatim geocoder)
  // -------------------------------------------

  const searchLocation = async (query) => {
    if (!query || !query.trim()) {
      searchResults.value = [];
      return [];
    }
    try {
      const url = `https://nominatim.openstreetmap.org/search?format=json&limit=5&q=${encodeURIComponent(query)}`;
      const response = await fetch(url, {
        headers: {
          'Accept-Language': 'en',
          'User-Agent': 'ChocoForestWatch/0.1 (+https://chocoforestwatch.org)'
        }
      });
      const data = await response.json();
      searchResults.value = data.map((d) => ({
        label: d.display_name,
        lon: Number(d.lon),
        lat: Number(d.lat),
        bbox: d.boundingbox.map(Number)
      }));
    } catch (err) {
      console.error('Location search failed:', err);
      searchResults.value = [];
    }
    return searchResults.value;
  };

  const zoomToSearchResult = (result, zoomLevel = 14) => {
    if (!map.value || !result) return;

    // Prepare / clear marker layer
    if (!searchMarkerLayer.value) {
      searchMarkerLayer.value = new VectorLayer({
        source: new VectorSource(),
        style: new Style({
          image: new CircleStyle({
            radius: 6,
            fill: new Fill({ color: '#1976D2' }),
            stroke: new Stroke({ color: '#ffffff', width: 2 })
          })
        }),
        id: 'search-marker',
        title: 'Search Result',
        zIndex: 100
      });
      map.value.addLayer(searchMarkerLayer.value);
    } else {
      searchMarkerLayer.value.getSource().clear();
    }

    const coord3857 = fromLonLat([result.lon, result.lat]);
    searchMarkerLayer.value.getSource().addFeature(new Feature({ geometry: new Point(coord3857) }));

    if (result.bbox && result.bbox.length === 4) {
      const extent4326 = [result.bbox[2], result.bbox[0], result.bbox[3], result.bbox[1]]; // minX, minY, maxX, maxY
      const extent3857 = transformExtent(extent4326, 'EPSG:4326', map.value.getView().getProjection());
      map.value.getView().fit(extent3857, { duration: 500, maxZoom: zoomLevel });
    } else {
      map.value.getView().animate({ center: coord3857, zoom: zoomLevel, duration: 500 });
    }
  };

  // ---------------------------------------------------------------------------
  // AOI summary drawing and computation
  // ---------------------------------------------------------------------------

  const startSummaryAOIDraw = () => {
    if (!map.value) return;

    // Ensure previous summary AOI cleared
    clearSummaryAOI();

    isDrawingSummaryAOI.value = true;

    // Create vector layer to hold the rectangle
    summaryAOILayer.value = new VectorLayer({
      source: new VectorSource(),
      style: new Style({
        stroke: new Stroke({ color: '#1976D2', width: 2 }),
        fill: new Fill({ color: 'rgba(25, 118, 210, 0.1)' })
      }),
      title: 'Summary AOI',
      id: 'summary-aoi',
      zIndex: 101
    });
    map.value.addLayer(summaryAOILayer.value);

    // Box draw interaction
    summaryDrawInteraction.value = new Draw({
      source: summaryAOILayer.value.getSource(),
      type: 'Circle', // special code for box with geometryFunction
      geometryFunction: createBox(),
    });

    summaryDrawInteraction.value.on('drawend', async (evt) => {
      try {
        const geom3857 = evt.feature.getGeometry();
        // Convert to GeoJSON WGS84 (EPSG:4326)
        const geoJSONGeom = new GeoJSON().writeGeometryObject(geom3857, {
          dataProjection: 'EPSG:4326',
          featureProjection: 'EPSG:3857',
        });

        // Send to backend
        isLoading.value = true;
        const resp = await api.getAOISummary({ type: 'Feature', geometry: geoJSONGeom }, selectedBenchmark.value);
        summaryStats.value = resp.data;
      } catch (err) {
        console.error('Failed to compute AOI summary:', err);
        $q.notify({ type: 'negative', message: 'Failed to compute summary statistics.' });
      } finally {
        isLoading.value = false;
        stopSummaryAOIDraw();
      }
    });

    map.value.addInteraction(summaryDrawInteraction.value);
  };

  const stopSummaryAOIDraw = () => {
    if (!map.value) return;
    isDrawingSummaryAOI.value = false;
    if (summaryDrawInteraction.value) {
      map.value.removeInteraction(summaryDrawInteraction.value);
      summaryDrawInteraction.value = null;
    }
  };

  const clearSummaryAOI = () => {
    if (!map.value) return;
    stopSummaryAOIDraw();
    summaryStats.value = null;
    if (summaryAOILayer.value) {
      map.value.removeLayer(summaryAOILayer.value);
      summaryAOILayer.value = null;
    }
  };

  // Load cached western Ecuador statistics for the selected benchmark
  const loadWesternEcuadorStats = async () => {
    // Skip statistics for Planet basemap - no regional stats available
    if (selectedBenchmark.value === 'planet-nicfi-basemap') {
      summaryStats.value = null;
      return;
    }
<<<<<<< HEAD

=======
    
>>>>>>> 26b12060
    try {
      isLoading.value = true;
      const response = await api.getWesternEcuadorStats(selectedBenchmark.value);
      summaryStats.value = response.data;
    } catch (error) {
      console.error('Failed to load western Ecuador stats:', error);
      summaryStats.value = null; // Clear statistics on error
      $q.notify({
        type: 'negative',
        message: 'Failed to load regional statistics.',
        timeout: 4000
      });
    } finally {
      isLoading.value = false;
    }
  };

  // -------------------------------------------
  // GFW Alerts functionality  
  // -------------------------------------------

  const createGFWAlertsLayer = (collectionId, year) => {
    // Create a raster layer for GFW alerts using TiTiler
    // Use band 1 (binary alerts) for display with custom colormap for alerts only

<<<<<<< HEAD
    // Create tile URL that works for both legacy (1-band) and new (2-band) rasters

    const colormap = getEncodedColormap('AlertPalette');

    const tileUrl = `${import.meta.env.VITE_TITILER_URL || 'http://localhost:8081'}/collections/${collectionId}/tiles/WebMercatorQuad/{z}/{x}/{y}@1x?bidx=1&assets=data&colormap=${colormap}`;

=======
    const tileUrl = `${import.meta.env.VITE_TITILER_URL || 'http://localhost:8081'}/collections/${collectionId}/tiles/WebMercatorQuad/{z}/{x}/{y}@1x?bidx=1&assets=data&colormap_name=reds`;
    
>>>>>>> 26b12060
    const source = new XYZ({
      url: tileUrl,
      attributions: '© Global Forest Watch',
      crossOrigin: 'anonymous'
    });

    const layer = new TileLayer({
      source: source,
      title: `GFW Deforestation Alerts ${year}`,
      id: `gfw-alerts-${year}`,
      visible: true,
      zIndex: 4, // Higher than benchmark layers
      opacity: 0.8
    });

    // Store collection ID for later use in click queries
    layer.set('collectionId', collectionId);
    layer.set('datasetType', 'alerts');

    return layer;
  };

  const addGFWAlertsLayer = (collectionId, year, mapId = null) => {
    const layerId = `gfw-alerts-${year}`;
    let targetMap;

    if (mapId && maps.value[mapId]) {
      targetMap = maps.value[mapId];
    } else {
      targetMap = map.value;
    }

    if (!targetMap) return;

    // Avoid adding duplicate layer with same id
    const existing = targetMap.getLayers().getArray().find((l) => l.get('id') === layerId);
    if (existing) {
      existing.setVisible(true);
      updateLayers();
      return;
    }

    try {
      const newLayer = createGFWAlertsLayer(collectionId, year);
      targetMap.addLayer(newLayer);
      updateLayers();

      // Add click-to-query functionality for GFW alerts
      setupGFWClickHandler(targetMap);

      $q.notify({
        type: 'positive',
        message: `GFW Deforestation Alerts ${year} layer added successfully`,
        timeout: 2000
      });
    } catch (error) {
      console.error('Error adding GFW alerts layer:', error);
      $q.notify({
        type: 'negative',
        message: 'Failed to add GFW alerts layer',
        timeout: 3000
      });
    }
  };

  // GFW click-to-query functionality
  const setupGFWClickHandler = (targetMap) => {
    // Remove existing GFW click handler if it exists
    if (targetMap.gfwClickHandler) {
      targetMap.un('singleclick', targetMap.gfwClickHandler);
    }

    targetMap.gfwClickHandler = async (event) => {
      // Only process clicks when a GFW alerts layer is visible
      const gfwLayers = targetMap.getLayers().getArray().filter(layer =>
        layer.get('datasetType') === 'alerts' && layer.getVisible()
      );

      if (gfwLayers.length === 0) return;

      const coordinate = event.coordinate;
      const lonLat = toLonLat(coordinate);

      // Flag to track if we found any alerts
      let foundAlert = false;

      // Query each visible GFW layer
      for (const layer of gfwLayers) {
        const collectionId = layer.get('collectionId');
        if (!collectionId) continue;

        try {
<<<<<<< HEAD
          // Try band 2 first (for new 2-band rasters), fallback to band 1 (for legacy single-band rasters)
          let response = await fetch(
=======
          // Query pixel value from TiTiler - use band 2 for original encoded values
          const response = await fetch(
>>>>>>> 26b12060
            `${import.meta.env.VITE_TITILER_URL || 'http://localhost:8081'}/collections/${collectionId}/point/${lonLat[0]},${lonLat[1]}?bidx=2&assets=data&asset_as_band=true`,
            { method: 'GET' }
          );

          // If band 2 doesn't exist, try band 1 (legacy format)
          if (!response.ok) {
            response = await fetch(
              `${import.meta.env.VITE_TITILER_URL || 'http://localhost:8081'}/collections/${collectionId}/point/${lonLat[0]},${lonLat[1]}?bidx=1&assets=data&asset_as_band=true`,
              { method: 'GET' }
            );
          }

          if (response.ok) {
            const data = await response.json();
            // TiTiler returns: { values: [[collection_id, [pixel_value], [asset_name]]] }
            const pixelValue = data.values?.[0]?.[1]?.[0];

            if (pixelValue && pixelValue > 0) {
              // Display alert information
              showGFWAlertPopup(coordinate, pixelValue, layer.get('title'));
              foundAlert = true;
              break; // Only show popup for first matching layer
            }
          }
        } catch (error) {
          console.error('Error querying GFW pixel value:', error);
        }
      }

      // If no alerts were found, hide any existing popup
      if (!foundAlert) {
        hideGFWAlertPopup();
      }
    };

    targetMap.on('singleclick', targetMap.gfwClickHandler);
  };

  // State for GFW alert popup
  const gfwAlertInfo = ref(null);
  const gfwAlertVisible = ref(false);

  const showGFWAlertPopup = (coordinate, pixelValue, layerTitle) => {
    const alertData = decodeGFWDate(pixelValue);
    gfwAlertInfo.value = {
      coordinate,
      layerTitle,
      ...alertData,
      pixelValue,
      formattedInfo: formatGFWAlert(pixelValue)
    };

    // Show the popup - Vue component will handle positioning
    gfwAlertVisible.value = true;
  };

  const hideGFWAlertPopup = () => {
    gfwAlertVisible.value = false;
    gfwAlertInfo.value = null;
  };

  return {
    // State
    aoi,
    map,
    mapInitialized,
    isLoading,
    isDrawing,
    aoiLayer,
    selectedClass,
    selectedPolygon,
    drawnPolygons,
    predictionLayer,
    layers,
    interactionMode,
    modeIndicator,
    selectedBasemapDate,
    availableDates,
    polygonSize,
    hasUnsavedChanges,
    selectedFeature,
    selectedFeatureStyle,
    sliderValue,
    drawingMode,
    randomPoints,
    currentPointIndex,
    searchResults,
    // Actions
    initMap,
    setAOI,
    setProjectAOI,
    displayAOI,
    clearAOI,
    updateBasemap,
    startDrawing,
    stopDrawing,
    clearDrawnPolygons,
    toggleDrawing,
    setClassLabel,
    getDrawnPolygonsGeoJSON,
    loadPolygons,
    getLayers,
    addLayer,
    removeLayer,
    toggleLayerVisibility,
    updateTrainingLayerStyle,
    setInteractionMode,
    undoLastDraw,
    setSelectedBasemapDate,
    clearPredictionLayers,
    updateLayerOpacity,
    initializeBasemapDates,
    moveToNextDate,
    moveToPreviousDate,
    loadTrainingPolygonsForDate,
    saveCurrentTrainingPolygons,
    setPolygonSize,
    promptSaveChanges,
    reorderLayers,
    setSelectedFeature,
    deleteSelectedFeature,
    updateSliderValue,
    addPolygon,
    toggleDrawingMode,
    fitBounds,
    addGeoJSON,
    createBasemap,
    createAOILayer,
    showSingleMap,
    hideSingleMap,
    hideDualMaps,
    loadRandomPoints,
    goToNextPoint,
    goToPreviousPoint,
    getCurrentPoint,
    clearRandomPoints,
    // AOI summary
    startSummaryAOIDraw,
    clearSummaryAOI,
    loadWesternEcuadorStats,
    summaryStats,
    isDrawingSummaryAOI,
    // Search actions
    searchLocation,
    zoomToSearchResult,
    // new benchmark actions
    addBenchmarkLayer,
    addGFWAlertsLayer,
    addPlanetImageryLayer,
    // GFW alerts functionality
    decodeGFWDate,
    formatGFWAlert,
    gfwAlertInfo,
    gfwAlertVisible,
    hideGFWAlertPopup,
    // Getters
    getMap,
    maps,
    initDualMaps,
    addLayerToDualMaps,
    removeLayerFromDualMaps,
    // Benchmark selection
    availableDatasets,
    selectedBenchmark,
  };
});<|MERGE_RESOLUTION|>--- conflicted
+++ resolved
@@ -102,26 +102,16 @@
       created: '2025-06-20',
       type: 'prediction'
     },
-<<<<<<< HEAD
     {
       value: 'planet-nicfi-basemap',
-=======
-    { 
-      value: 'planet-nicfi-basemap', 
->>>>>>> 26b12060
       label: 'Planet NICFI Basemap',
       year: '2022-2024',
       resolution: '4.7m',
       description: 'Monthly high-resolution satellite imagery from Planet Labs via Norway\'s International Climate & Forests Initiative',
       type: 'basemap-imagery'
     },
-<<<<<<< HEAD
     {
       value: 'datasets-hansen-tree-cover-2022',
-=======
-    { 
-      value: 'datasets-hansen-tree-cover-2022', 
->>>>>>> 26b12060
       label: 'Hansen Global Forest Change',
       year: '2022',
       resolution: '30m',
@@ -417,20 +407,12 @@
         map.value.removeLayer(layer);
       }
     }
-<<<<<<< HEAD
-
-=======
-    
->>>>>>> 26b12060
+
     // If removing Planet imagery layer, reset the selected benchmark
     if (layerId && layerId.includes('planet')) {
       selectedBenchmark.value = null;
     }
-<<<<<<< HEAD
-
-=======
-    
->>>>>>> 26b12060
+
     updateLayers();
   };
 
@@ -1320,19 +1302,10 @@
       const layerArray = maps.value[mapId].getLayers().getArray();
       // Create a sorted array by z-index (descending) to match UI display order
       const sortedLayers = [...layerArray].sort((a, b) => b.getZIndex() - a.getZIndex());
-<<<<<<< HEAD
 
       // Move the layer in the sorted array
       const [movedLayer] = sortedLayers.splice(fromIndex, 1);
       sortedLayers.splice(toIndex, 0, movedLayer);
-
-=======
-      
-      // Move the layer in the sorted array
-      const [movedLayer] = sortedLayers.splice(fromIndex, 1);
-      sortedLayers.splice(toIndex, 0, movedLayer);
-
->>>>>>> 26b12060
       // Update z-index for all layers based on new order
       sortedLayers.forEach((layer, index) => {
         layer.setZIndex(sortedLayers.length - index);
@@ -1342,15 +1315,10 @@
       const layerArray = map.value.getLayers().getArray();
       // Create a sorted array by z-index (descending) to match UI display order
       const sortedLayers = [...layerArray].sort((a, b) => b.getZIndex() - a.getZIndex());
-<<<<<<< HEAD
-
-=======
-      
->>>>>>> 26b12060
+
       // Move the layer in the sorted array
       const [movedLayer] = sortedLayers.splice(fromIndex, 1);
       sortedLayers.splice(toIndex, 0, movedLayer);
-
       // Update z-index for all layers based on new order
       sortedLayers.forEach((layer, index) => {
         layer.setZIndex(sortedLayers.length - index);
@@ -1779,8 +1747,6 @@
 
     // Set default date for Planet imagery (January 2022)
     const defaultDate = '2022-01';
-<<<<<<< HEAD
-
     // Create and add Planet basemap layer
     updateBasemap(defaultDate, 'planet');
 
@@ -1789,19 +1755,6 @@
 
     // Make sure the basemap date slider is visible by setting the selected date
     selectedBasemapDate.value = defaultDate;
-
-=======
-    
-    // Create and add Planet basemap layer
-    updateBasemap(defaultDate, 'planet');
-    
-    // Update the selected benchmark in the store to reflect Planet imagery is active
-    selectedBenchmark.value = 'planet-nicfi-basemap';
-    
-    // Make sure the basemap date slider is visible by setting the selected date
-    selectedBasemapDate.value = defaultDate;
-    
->>>>>>> 26b12060
     updateLayers();
   };
 
@@ -1954,11 +1907,6 @@
       summaryStats.value = null;
       return;
     }
-<<<<<<< HEAD
-
-=======
-    
->>>>>>> 26b12060
     try {
       isLoading.value = true;
       const response = await api.getWesternEcuadorStats(selectedBenchmark.value);
@@ -1984,17 +1932,11 @@
     // Create a raster layer for GFW alerts using TiTiler
     // Use band 1 (binary alerts) for display with custom colormap for alerts only
 
-<<<<<<< HEAD
     // Create tile URL that works for both legacy (1-band) and new (2-band) rasters
 
     const colormap = getEncodedColormap('AlertPalette');
 
     const tileUrl = `${import.meta.env.VITE_TITILER_URL || 'http://localhost:8081'}/collections/${collectionId}/tiles/WebMercatorQuad/{z}/{x}/{y}@1x?bidx=1&assets=data&colormap=${colormap}`;
-
-=======
-    const tileUrl = `${import.meta.env.VITE_TITILER_URL || 'http://localhost:8081'}/collections/${collectionId}/tiles/WebMercatorQuad/{z}/{x}/{y}@1x?bidx=1&assets=data&colormap_name=reds`;
-    
->>>>>>> 26b12060
     const source = new XYZ({
       url: tileUrl,
       attributions: '© Global Forest Watch',
@@ -2087,13 +2029,8 @@
         if (!collectionId) continue;
 
         try {
-<<<<<<< HEAD
           // Try band 2 first (for new 2-band rasters), fallback to band 1 (for legacy single-band rasters)
           let response = await fetch(
-=======
-          // Query pixel value from TiTiler - use band 2 for original encoded values
-          const response = await fetch(
->>>>>>> 26b12060
             `${import.meta.env.VITE_TITILER_URL || 'http://localhost:8081'}/collections/${collectionId}/point/${lonLat[0]},${lonLat[1]}?bidx=2&assets=data&asset_as_band=true`,
             { method: 'GET' }
           );
